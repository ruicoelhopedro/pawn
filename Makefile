BIN_NAME=pawn
BUILD_DIR=build
SRC_DIR=src

# Default arch
ARCH = native

# Compiler flags
<<<<<<< HEAD
ifeq ($(findstring library, $(MAKECMDGOALS)), library)
    CXXFLAGS = -Wall -std=c++17 -O3 -march=$(ARCH) -flto -Isrc -fPIC -g
    LDFLAGS = -pthread -flto -march=$(ARCH) -fPIC -shared
	BIN_NAME=pawn.so
else
	CXXFLAGS = -Wall -std=c++17 -O3 -march=$(ARCH) -flto -Isrc
	LDFLAGS = -pthread -flto -march=$(ARCH)
	BIN_NAME=pawn
endif
=======
CFLAGS = -Wall -Isrc/syzygy/Fathom/src -O3 -flto -march=$(ARCH)
CXXFLAGS = -Wall -std=c++17 -Isrc/syzygy/Fathom/src -O3 -flto -march=$(ARCH)
LDFLAGS = -pthread -flto -march=$(ARCH)
>>>>>>> c6da0bfb

# Windows-specific stuff
ifeq ($(OS), Windows_NT)
	LDFLAGS += -static
	BIN_NAME := $(BIN_NAME).exe
endif

SRC_FILES := $(shell find $(SRC_DIR) -name *.cpp) src/syzygy/Fathom/src/tbprobe.c
OBJ_FILES := $(SRC_FILES:%.cpp=$(BUILD_DIR)/%.o)
OBJ_FILES := $(OBJ_FILES:%.c=$(BUILD_DIR)/%.o)
DEP_FILES = $(OBJ_FILES:.o=.d)

# Find the network file to mark it as a dependency for the binary
NET_HEADER_FILE = "src/NNUE.hpp"
NET_FILE = $(subst ",,$(word 3, $(shell grep NNUE_Default_File $(NET_HEADER_FILE))))

all: $(BUILD_DIR)/$(BIN_NAME)

$(BUILD_DIR)/$(BIN_NAME) : $(OBJ_FILES) $(NET_FILE)
	$(CXX) $(OBJ_FILES) -o $@ $(LDFLAGS)

-include $(DEP_FILES)

$(BUILD_DIR)/%.o: %.cpp
	@mkdir -p $(dir $@)
	$(CXX) -MMD $(CXXFLAGS) -c $< -o $@ -MF $(BUILD_DIR)/$*.d

$(BUILD_DIR)/%.o: %.c
	@mkdir -p $(dir $@)
	$(CC) -MMD $(CFLAGS) -c $< -o $@ -MF $(BUILD_DIR)/$*.d

.PHONY: all clean

clean:
	@rm -rf $(BUILD_DIR)

.PHONY : library
library: $(BUILD_DIR)/$(BIN_NAME)
	@true<|MERGE_RESOLUTION|>--- conflicted
+++ resolved
@@ -6,21 +6,17 @@
 ARCH = native
 
 # Compiler flags
-<<<<<<< HEAD
 ifeq ($(findstring library, $(MAKECMDGOALS)), library)
-    CXXFLAGS = -Wall -std=c++17 -O3 -march=$(ARCH) -flto -Isrc -fPIC -g
-    LDFLAGS = -pthread -flto -march=$(ARCH) -fPIC -shared
+    CFLAGS = -Wall -Isrc/syzygy/Fathom/src -O3 -march=$(ARCH) -flto -fPIC -g
+    CXXFLAGS = -Wall -Isrc/syzygy/Fathom/src -std=c++17 -O3 -march=$(ARCH) -flto -Isrc -fPIC -g
+    LDFLAGS = -pthread -flto -Isrc/syzygy/Fathom/src -march=$(ARCH) -fPIC -shared
 	BIN_NAME=pawn.so
 else
-	CXXFLAGS = -Wall -std=c++17 -O3 -march=$(ARCH) -flto -Isrc
-	LDFLAGS = -pthread -flto -march=$(ARCH)
+    CFLAGS = -Wall -Isrc/syzygy/Fathom/src -O3 -march=$(ARCH) -flto -fPIC -g
+	CXXFLAGS = -Wall -Isrc/syzygy/Fathom/src -std=c++17 -O3 -march=$(ARCH) -flto -Isrc
+	LDFLAGS = -pthread -flto -Isrc/syzygy/Fathom/src -march=$(ARCH)
 	BIN_NAME=pawn
 endif
-=======
-CFLAGS = -Wall -Isrc/syzygy/Fathom/src -O3 -flto -march=$(ARCH)
-CXXFLAGS = -Wall -std=c++17 -Isrc/syzygy/Fathom/src -O3 -flto -march=$(ARCH)
-LDFLAGS = -pthread -flto -march=$(ARCH)
->>>>>>> c6da0bfb
 
 # Windows-specific stuff
 ifeq ($(OS), Windows_NT)
