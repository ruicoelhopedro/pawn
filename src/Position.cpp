#include "Position.hpp"
#include "Types.hpp"
#include "NNUE.hpp"
#include "Zobrist.hpp"
<<<<<<< HEAD
#include "data_gen/data_gen.hpp"
=======
#include "syzygy/syzygy.hpp"
>>>>>>> c6da0bfb
#include <cassert>
#include <sstream>
#include <string>
#include <cctype>
#include <cstring>


PieceType fen_piece(char c)
{
    char lower = tolower(c);
    return lower == 'p' ? PAWN
         : lower == 'n' ? KNIGHT
         : lower == 'b' ? BISHOP
         : lower == 'r' ? ROOK
         : lower == 'q' ? QUEEN
         : lower == 'k' ? KING
         : PIECE_NONE;
}


char fen_piece(Piece pc)
{
    PieceType piece = get_piece_type(pc);
    char p = piece == PAWN   ? 'p'
           : piece == KNIGHT ? 'n'
           : piece == BISHOP ? 'b'
           : piece == ROOK   ? 'r'
           : piece == QUEEN  ? 'q'
           : piece == KING   ? 'k'
           : 'x';
    return get_turn(pc) == WHITE ? toupper(p) : p;
}


CastleSide fen_castle_side(char c)
{
    char lower = tolower(c);
    return lower == 'k' ? KINGSIDE
         : lower == 'q' ? QUEENSIDE
         : NO_SIDE;
}


char fen_castle_side(CastleSide side, Turn turn)
{
    char c = side == KINGSIDE  ? 'k'
           : side == QUEENSIDE ? 'q'
           : 'x';
    return turn == WHITE ? toupper(c) : c;
}


Board::Board()
    : Board("rnbqkbnr/pppppppp/8/8/8/8/PPPPPPPP/RNBQKBNR w KQkq - 0 1")
{}


Board::Board(std::string fen)
    : m_hash(0),
<<<<<<< HEAD
      m_material_hash(Zobrist::get_initial_material_hash()),
      m_phase(Phases::Total),
      m_simplified(false)
=======
      m_phase(Phases::Total)
>>>>>>> c6da0bfb
{
    auto c = fen.cbegin();

    // Default initialisation for board pieces
    std::memset(m_board_pieces, PIECE_NONE, sizeof(m_board_pieces));
    std::memset(m_king_sq, 0, sizeof(m_king_sq));

    // Read position
    Square square = SQUARE_A8;
    while (c < fen.cend() && !isspace(*c))
    {
        if (isdigit(*c))
            square += *c - '0';
        else if (*c == '/')
            square -= 16;
        else
            set_piece(fen_piece(*c), isupper(*c) ? WHITE : BLACK, square++);

        c++;
    }

    // Side to move
    m_turn = WHITE;
    while ((++c) < fen.cend() && !isspace(*c))
        m_turn = (*c == 'w') ? WHITE : BLACK;

    // Castling rights
    std::memset(m_castling_rights, 0, sizeof(m_castling_rights));
    while ((++c) < fen.cend() && !isspace(*c))
        if (fen_castle_side(*c) != NO_SIDE)
            set_castling<true>(fen_castle_side(*c), isupper(*c) ? WHITE : BLACK);

    // Ep square
    m_enpassant_square = SQUARE_NULL;
    while ((++c) < fen.cend() && !isspace(*c))
        if (*c != '-' && (++c) != fen.cend() && !isspace(*c))
            m_enpassant_square = make_square(*c - '1', *(c-1) - 'a');

    // Half-move clock
    m_half_move_clock = 0;
    while ((++c) < fen.cend() && !isspace(*c))
        m_half_move_clock = m_half_move_clock * 10 + (*c - '0');

    // Full-move clock
    m_full_move_clock = 0;
    while ((++c) < fen.cend() && !isspace(*c))
        m_full_move_clock = m_full_move_clock * 10 + (*c - '0');
    m_full_move_clock = std::max(m_full_move_clock, 1);

    // Update remaining hash: turn and ep square
    if (m_turn == Turn::BLACK)
        m_hash ^= Zobrist::get_black_move();
    if (m_enpassant_square != SQUARE_NULL)
        m_hash ^= Zobrist::get_ep_file(file(m_enpassant_square));

    update_checkers();

    m_king_sq[WHITE] = m_pieces[KING][WHITE].bitscan_forward();
    m_king_sq[BLACK] = m_pieces[KING][BLACK].bitscan_forward();
    regen_psqt(WHITE);
    regen_psqt(BLACK);
}


Board::Board(const BinaryBoard& bb, bool accumulator_frozen)
    : m_hash(0),
      m_material_hash(Zobrist::get_initial_material_hash()),
      m_phase(Phases::Total),
      m_simplified(accumulator_frozen)
{
    // Default initialisation for board pieces
    std::memset(m_castling_rights, 0, sizeof(m_castling_rights));
    std::memset(m_board_pieces, PIECE_NONE, sizeof(m_board_pieces));
    std::memset(m_piece_count, 0, sizeof(m_piece_count));
    std::memset(m_psq, 0, sizeof(m_psq));
    std::memset(m_king_sq, 0, sizeof(m_king_sq));

    // Position
    for (int rank = 7; rank >= 0; rank--)
    {
        for (int file = 0; file < 8; file++)
        {
            Piece pc = bb.get_piece_at(make_square(rank, file));
            if (pc != Piece::NO_PIECE)
                set_piece(get_piece_type(pc), get_turn(pc), make_square(rank, file));
        }
    }

    // Side to move
    m_turn = bb.get_turn();

    // Castling rights
    uint8_t rights = bb.get_castle_rights();
    if (rights & 0b1)    set_castling<true>(KINGSIDE,  WHITE);
    if (rights & 0b10)   set_castling<true>(QUEENSIDE, WHITE);
    if (rights & 0b100)  set_castling<true>(KINGSIDE,  BLACK);
    if (rights & 0b1000) set_castling<true>(QUEENSIDE, BLACK);

    // Ep square
    m_enpassant_square = bb.get_ep_square();

    // Half- and full-move clocks
    m_half_move_clock = bb.get_half_move();
    m_full_move_clock = 1;

    // Update remaining hash: turn and ep square
    if (m_turn == Turn::BLACK)
        m_hash ^= Zobrist::get_black_move();
    if (m_enpassant_square != SQUARE_NULL)
        m_hash ^= Zobrist::get_ep_file(file(m_enpassant_square));

    update_checkers();
}


std::string Board::to_fen() const
{
    std::ostringstream ss;

    // Position
    for (int rank = 7; rank >= 0; rank--)
    {
        int space = 0;
        for (int file = 0; file < 8; file++)
        {
            Piece pc = m_board_pieces[make_square(rank, file)];
            if (pc == Piece::NO_PIECE)
                space++;
            else
            {
                if (space)
                    ss << space;
                ss << fen_piece(pc);
                space = 0;
            }
        }
        if (space)
            ss << space;
        ss << (rank > 0 ? '/' : ' ');
    }

    // Side to move
    ss << (m_turn == WHITE ? "w " : "b ");

    // Castling rights
    bool found = false;
    for (auto turn : { WHITE, BLACK })
        for (auto side : { KINGSIDE, QUEENSIDE })
            if (m_castling_rights[side][turn])
            {
                found = true;
                ss << fen_castle_side(side, turn);
            }
    ss << (found ? " " : "- ");

    // Ep square
    ss << (m_enpassant_square == SQUARE_NULL ? "-" : get_square(m_enpassant_square)) << ' ';

    // Half- and full-move clocks
    ss << m_half_move_clock << ' ' << m_full_move_clock;

    return ss.str();
}


Hash Board::generate_hash() const
{
    Hash hash = 0;

    // Position hash
    for (Turn turn : { WHITE, BLACK })
        for (PieceType piece : { PAWN, KNIGHT, BISHOP, ROOK, QUEEN, KING })
        {
            Bitboard piece_bb = m_pieces[piece][turn];
            while (piece_bb)
                hash ^= Zobrist::get_piece_turn_square(piece, turn, piece_bb.bitscan_forward_reset());
        }

    // Turn to move
    if (m_turn == BLACK)
        hash ^= Zobrist::get_black_move();

    // En-passsant square
    if (m_enpassant_square != SQUARE_NULL)
        hash ^= Zobrist::get_ep_file(file(m_enpassant_square));

    // Castling rights
    for (CastleSide side : { KINGSIDE, QUEENSIDE })
        for (Turn turn : { WHITE, BLACK })
            if (m_castling_rights[side][turn])
                hash ^= Zobrist::get_castle_side_turn(side, turn);

    return hash;
}


void Board::update_checkers()
{
    if (m_turn == WHITE)
        update_checkers<WHITE>();
    else
        update_checkers<BLACK>();
}


void Board::regen_psqt(Turn turn)
{
<<<<<<< HEAD
    if (!m_simplified)
    {
        m_psq[turn].clear();
        std::size_t num_features = 0;
        PSQT::Feature features[PSQT::NUM_MAX_ACTIVE_FEATURES];

        // Pack features to be pushed into the accumulator
        for (Turn t : { WHITE, BLACK })
            for (PieceType p : { PAWN, KNIGHT, BISHOP, ROOK, QUEEN })
            {
                Bitboard b = get_pieces(t, p);
                while (b)
                    features[num_features++] = m_psq[turn].get_feature(p, b.bitscan_forward_reset(), m_king_sq[turn], t, turn);
            }

        // Regen entire accumulator at once
        m_psq[turn].push_features(num_features, features);
    }
=======
    m_acc[turn].clear();
    std::size_t num_features = 0;
    NNUE::Feature features[NNUE::NUM_MAX_ACTIVE_FEATURES];

    // Pack features to be pushed into the accumulator
    for (Turn t : { WHITE, BLACK })
        for (PieceType p : { PAWN, KNIGHT, BISHOP, ROOK, QUEEN })
        {
            Bitboard b = get_pieces(t, p);
            while (b)
                features[num_features++] = m_acc[turn].get_feature(p, b.bitscan_forward_reset(), m_king_sq[turn], t, turn);
        }

    // Regen entire accumulator at once
    m_acc[turn].push_features(num_features, features);
>>>>>>> c6da0bfb
}


void Board::generate_moves(MoveList& list, MoveGenType type) const
{
    if (m_turn == WHITE)
        generate_moves<WHITE>(list, type);
    else
        generate_moves<BLACK>(list, type);
}


Board Board::make_move(Move move) const
{
    Board result = *this;
    const Direction up = (m_turn == WHITE) ? 8 : -8;
    const PieceType piece = get_piece_at(move.from());

    // Increment clocks
    result.m_full_move_clock += m_turn;
    if (piece == PAWN || move.is_capture())
        result.m_half_move_clock = 0;
    else
        result.m_half_move_clock++;

    // Initial empty ep square
    result.m_enpassant_square = SQUARE_NULL;

    // Update castling rights after this move
    if (piece == KING)
    {
        // Unset all castling rights after a king move
        for (auto side : { KINGSIDE, QUEENSIDE })
            result.set_castling<false>(side, m_turn);
    }
    else if (piece == ROOK)
    {
        // Unset castling rights for a certain side if a rook moves
        if (move.from() == (m_turn == WHITE ? SQUARE_H1 : SQUARE_H8))
            result.set_castling<false>(KINGSIDE, m_turn);
        if (move.from() == (m_turn == WHITE ? SQUARE_A1 : SQUARE_A8))
            result.set_castling<false>(QUEENSIDE, m_turn);
    }

    // Per move type action
    if (move.is_capture())
    {
        // Captured square is different for ep captures
        Square target = move.is_ep_capture() ? move.to() - up : move.to();

        // Remove captured piece
        result.pop_piece(get_piece_at(target), ~m_turn, target);

        // Castling: check if any rook has been captured
        if (move.to() == (m_turn == WHITE ? SQUARE_H8 : SQUARE_H1))
            result.set_castling<false>(KINGSIDE, ~m_turn);
        if (move.to() == (m_turn == WHITE ? SQUARE_A8 : SQUARE_A1))
            result.set_castling<false>(QUEENSIDE, ~m_turn);
    }
    else if (move.is_double_pawn_push())
    {
        // Update ep square
        result.m_enpassant_square = move.to() - up;
        result.m_hash ^= Zobrist::get_ep_file(file(move.to()));
    }
    else if (move.is_castle())
    {
        // Move the rook to the new square
        Square iS = move.to() + (move.to() > move.from() ? +1 : -2);
        Square iE = move.to() + (move.to() > move.from() ? -1 : +1);
        result.move_piece(ROOK, m_turn, iS, iE);
    }

    // Set piece on target square
    if (move.is_promotion())
    {
        result.pop_piece(piece, m_turn, move.from());
        result.set_piece(move.promo_piece(), m_turn, move.to());
    }
    else
    {
        result.move_piece(piece, m_turn, move.from(), move.to());
    }

    // After a king move, update PSQ tables
    if (piece == KING)
    {
        result.m_king_sq[m_turn] = result.m_pieces[KING][m_turn].bitscan_forward();
        result.regen_psqt(m_turn);
    }

    // Swap turns
    result.m_turn = ~m_turn;
    result.m_hash ^= Zobrist::get_black_move();

    // Reset previous en-passant hash
    if (m_enpassant_square != SQUARE_NULL)
        result.m_hash ^= Zobrist::get_ep_file(file(m_enpassant_square));

    // Update checkers
    result.update_checkers();

    return result;
}


bool Board::is_valid() const
{
    // Side not to move in check?
    Square king_square = m_pieces[KING][~m_turn].bitscan_forward();
    if (attackers(king_square, get_pieces(), m_turn))
        return false;

    // Bitboard consistency
    Bitboard occupancy;
    for (auto piece : { PAWN, KNIGHT, BISHOP, ROOK, QUEEN, KING })
        for (auto turn : { WHITE, BLACK })
        {
            if (m_pieces[piece][turn] & occupancy)
                return false;
            occupancy |= m_pieces[piece][turn];
        }

    // Piece-square consistency
    for (Square square = 0; square < NUM_SQUARES; square++)
        if (m_board_pieces[square] == NO_PIECE)
        {
            if (occupancy.test(square))
                return false;
        }
        else if (!m_pieces[get_piece_at(square)][get_turn(m_board_pieces[square])].test(square))
            return false;

    // Hash consistency
    if (m_hash != generate_hash())
        return false;

    // Material and phase evaluation
    uint8_t phase = Phases::Total;
    MixedScore material(0, 0);
    NNUE::Accumulator acc[2];
    for (PieceType piece : { PAWN, KNIGHT, BISHOP, ROOK, QUEEN, KING })
        for (Turn turn : { WHITE, BLACK })
        {
            Bitboard bb = get_pieces(turn, piece);
            material += piece_value[piece] * bb.count() * turn_to_color(turn);
            phase -= bb.count() * Phases::Pieces[piece];
            while (bb)
            {
                Square s = bb.bitscan_forward_reset();
                acc[WHITE].push(piece, s, m_king_sq[WHITE], turn, WHITE);
                acc[BLACK].push(piece, s, m_king_sq[BLACK], turn, BLACK);
            }
        }
    MixedScore total_material = m_material[WHITE] - m_material[BLACK];
    if (phase != m_phase)
        return false;
    if (material.middlegame() != total_material.middlegame() || material.endgame() != total_material.endgame())
        return false;
    if (acc[WHITE] != m_acc[WHITE] || acc[BLACK] != m_acc[BLACK])
        return false;

    return true;
}


Board Board::make_null_move()
{
    Board result = *this;

    // En-passant
    result.m_enpassant_square = SQUARE_NULL;
    if (m_enpassant_square != SQUARE_NULL)
        result.m_hash ^= Zobrist::get_ep_file(file(m_enpassant_square));

    // Swap turns
    result.m_turn = ~m_turn;
    result.m_hash ^= Zobrist::get_black_move();
    return result;
}


int Board::half_move_clock() const
{
    return m_half_move_clock;
}


Bitboard Board::get_pieces() const
{
    return get_pieces<WHITE>() | get_pieces<BLACK>();
}


Bitboard Board::get_pieces(Turn turn, PieceType piece) const
{
    return m_pieces[piece][turn];
}


Turn Board::turn() const
{
    return m_turn;
}


Bitboard Board::checkers() const
{
    return m_checkers;
}


Bitboard Board::attackers(Square square, Bitboard occupancy, Turn turn) const
{
    if (turn == WHITE)
        return attackers<WHITE>(square, occupancy);
    else
        return attackers<BLACK>(square, occupancy);
}


bool Board::operator==(const Board& other) const
{
    if (m_hash != other.m_hash)
        return false;

    if (m_turn != other.m_turn || m_enpassant_square != other.m_enpassant_square)
        return false;

    for (CastleSide side : { KINGSIDE, QUEENSIDE })
        for (Turn turn : { WHITE, BLACK })
            if (m_castling_rights[side][turn] != other.m_castling_rights[side][turn])
                return false;

    for (PieceType piece : { PAWN, KNIGHT, BISHOP, ROOK, QUEEN, KING })
        for (Turn turn : { WHITE, BLACK })
            if (!(m_pieces[piece][turn] == other.m_pieces[piece][turn]))
                return false;

    return true;
}


Hash Board::hash() const
{
    return m_hash;
}


Square Board::least_valuable(Bitboard bb) const
{
    // Return the least valuable piece in the bitboard
    for (PieceType piece : { PAWN, KNIGHT, BISHOP, ROOK, QUEEN, KING })
    {
        Bitboard piece_bb = (get_pieces(WHITE, piece) | get_pieces(BLACK, piece)) & bb;
        if (piece_bb)
            return piece_bb.bitscan_forward();
    }

    return SQUARE_NULL;
}


Score Board::see(Move move, Score threshold) const
{
    // Static-Exchange evaluation with pruning
    Square target = move.to();

    // Make the initial capture
    PieceType last_attacker = get_piece_at(move.from());
    Score gain = piece_value_mg[move.is_ep_capture() ? PAWN : get_piece_at(target)] - threshold;
    Bitboard from_bb = Bitboard::from_square(move.from());
    Bitboard occupancy = get_pieces() ^ from_bb;
    Turn side_to_move = ~m_turn;
    int color = -1;

    // Iterate over opponent attackers
    Bitboard attacks_target = attackers(target, occupancy, side_to_move) & occupancy;
    while (attacks_target)
    {
        // If the side to move is already ahead they can stop the capture sequence,
        // so we can prune the remaining iterations
        if (color * gain > 0)
            return gain;

        // Get least valuable attacker
        Square attacker = least_valuable(attacks_target);
        Bitboard attacker_bb = Bitboard::from_square(attacker);

        // Make the capture
        gain += color * piece_value_mg[last_attacker];
        last_attacker = get_piece_at(attacker);
        occupancy ^= attacker_bb;
        side_to_move = ~side_to_move;
        color = -color;

        // Get opponent attackers
        attacks_target = attackers(target, occupancy, side_to_move) & occupancy;
    }

    return gain;
}


MixedScore Board::material() const
{
    return m_material[WHITE] - m_material[BLACK];
}


MixedScore Board::material(Turn turn) const
{
    return m_material[turn] - KingValue;
}


uint8_t Board::phase() const
{
    return m_phase;
}


bool Board::legal(Move move) const
{
    // Same source and destination squares?
    if (move.from() == move.to())
        return false;

    // Ep without the square defined?
    if (move.is_ep_capture() && (m_enpassant_square == SQUARE_NULL || move.to() != m_enpassant_square))
        return false;

    // Valid movetype?
    if (move.move_type() == INVALID_1 || move.move_type() == INVALID_2)
        return false;

    // Source square is not ours or destination ours?
    Bitboard our_pieces = (m_turn == WHITE ? get_pieces<WHITE>() : get_pieces<BLACK>());
    if (!our_pieces.test(move.from()) || our_pieces.test(move.to()))
        return false;

    // Capture and destination square not occupied by the opponent (including ep)?
    PieceType piece = get_piece_at(move.from());
    Bitboard enemy_pieces = get_pieces() & ~our_pieces;
    if (move.is_ep_capture() && piece == PAWN && m_enpassant_square != SQUARE_NULL)
        enemy_pieces.set(m_enpassant_square);
    if (enemy_pieces.test(move.to()) != move.is_capture())
        return false;

    // Pawn flags
    if (piece != PAWN && (move.is_double_pawn_push() ||
        move.is_ep_capture() ||
        move.is_promotion()))
        return false;

    // King flags
    if (piece != KING && move.is_castle())
        return false;

    Bitboard occupancy = get_pieces();
    if (piece == PAWN)
        return legal<PAWN>(move, occupancy);
    else if (piece == KNIGHT)
        return legal<KNIGHT>(move, occupancy);
    else if (piece == BISHOP)
        return legal<BISHOP>(move, occupancy);
    else if (piece == ROOK)
        return legal<ROOK>(move, occupancy);
    else if (piece == QUEEN)
        return legal<QUEEN>(move, occupancy);
    else if (piece == KING)
        return legal<KING>(move, occupancy);
    else
        return false;
}


Bitboard Board::non_pawn_material() const
{
    return get_pieces<WHITE, KNIGHT>() | get_pieces<BLACK, KNIGHT>()
         | get_pieces<WHITE, BISHOP>() | get_pieces<BLACK, BISHOP>()
         | get_pieces<WHITE, ROOK>()   | get_pieces<BLACK, ROOK>()
         | get_pieces<WHITE, QUEEN>()  | get_pieces<BLACK, QUEEN>();
}

Bitboard Board::non_pawn_material(Turn turn) const
{
    if (turn == WHITE)
        return get_pieces<WHITE, KNIGHT>() | get_pieces<WHITE, BISHOP>()
             | get_pieces<WHITE, ROOK  >() | get_pieces<WHITE, QUEEN>();
    else
        return get_pieces<BLACK, KNIGHT>() | get_pieces<BLACK, BISHOP>()
             | get_pieces<BLACK, ROOK  >() | get_pieces<BLACK, QUEEN>();
}


Bitboard Board::sliders() const
{
    return get_pieces<WHITE, BISHOP>() | get_pieces<BLACK, BISHOP>()
         | get_pieces<WHITE, ROOK>()   | get_pieces<BLACK, ROOK>()
         | get_pieces<WHITE, QUEEN>()  | get_pieces<BLACK, QUEEN>();
}



const NNUE::Accumulator& Board::accumulator(Turn t) const
{
    return m_acc[t];
}





Position::Position()
    : m_boards(1), m_stack(NUM_MAX_DEPTH), m_pos(0), m_extensions(0), m_moves(0), m_reduced(false)
{}


Position::Position(std::string fen)
    : Position()
{
    m_boards[0] = Board(fen);
}


bool Position::is_draw(bool unique) const
{
    // Fifty move rule
    if (board().half_move_clock() >= 100)
        return true;

    // Repetitions
    int cur_pos = (int)m_boards.size() - 1;
    int n_moves = std::min(cur_pos + 1, board().half_move_clock());
    int min_pos = cur_pos - n_moves + 1;
    if (n_moves >= (unique ? 4 : 8))
    {
        int pos1 = cur_pos - 4;
        while (pos1 >= min_pos)
        {
            if (board() == m_boards[pos1])
            {
                if (unique)
                    return true;
                int pos2 = pos1 - 4;
                while (pos2 >= min_pos)
                {
                    if (board() == m_boards[pos2])
                        return true;
                    pos2 -= 2;
                }

            }
            pos1 -= 2;
        }
    }

    return false;
}


bool Position::in_check() const
{
    return board().checkers();
}


Turn Position::get_turn() const
{
    return board().turn();
}


MoveList Position::generate_moves(MoveGenType type)
{
    auto list = m_stack.list();
    board().generate_moves(list, type);
    return list;
}


void Position::make_move(Move move, bool extension)
{
    ++m_stack;
    ++m_pos;
    m_boards.push_back(board().make_move(move));
    m_moves.push_back(MoveInfo{ move, extension });

    if (extension)
        m_extensions++;
}


void Position::unmake_move()
{
    m_boards.pop_back();
    --m_stack;
    --m_pos;

    auto info = m_moves.back();
    if (info.extended)
        m_extensions--;

    m_moves.pop_back();
}


void Position::make_null_move()
{
    ++m_stack;
    ++m_pos;
    m_boards.push_back(board().make_null_move());
    m_moves.push_back(MoveInfo{ MOVE_NULL, false });
}


void Position::unmake_null_move()
{
    m_boards.pop_back();
    --m_stack;
    --m_pos;
    m_moves.pop_back();
}


Board& Position::board()
{
    return m_boards.back();
}


const Board& Position::board() const
{
    return m_boards.back();
}


Hash Position::hash() const
{
    return board().hash();
}


MoveList Position::move_list() const
{
    return m_stack.list();
}


int Position::num_extensions() const
{
    return m_extensions;
}


void Position::set_init_ply()
{
    m_pos = 0;
    m_stack.reset_pos();
}


Depth Position::ply() const
{
    return m_pos;
}


bool Position::reduced() const
{
    return m_reduced;
}


Move Position::last_move(std::size_t offset) const
{
    return m_moves.size() > offset ? m_moves[m_moves.size() - offset - 1].move : MOVE_NULL;
}


std::ostream& operator<<(std::ostream& out, const Board& board)
{
    out << "   +------------------------+\n";
    for (int rank = 7; rank >= 0; rank--)
    {
        out << " " << rank + 1 << " |";
        for (int file = 0; file < 8; file++)
        {
            out << " ";
            Piece pc = board.m_board_pieces[make_square(rank, file)];
            if (pc == Piece::NO_PIECE)
                out << '.';
            else
                out << fen_piece(pc);
            out << " ";
        }
        out << "|\n";
        if (rank > 0)
            out << "   |                        |\n";
    }
    out << "   +------------------------+\n";
    out << "     A  B  C  D  E  F  G  H \n";

    out << "\n";
    out << "FEN: " << board.to_fen() << "\n";
    out << "Hash: " << std::hex << board.m_hash << std::dec << "\n";

    if (board.get_pieces().count() <= Syzygy::Cardinality)
    {
        auto probe_result = Syzygy::probe_dtz(board);
        Syzygy::WDL wdl = probe_result.first;
        int dtz = probe_result.second;
        if (wdl != Syzygy::WDL_NONE)
        {
            wdl = board.turn() == WHITE ? wdl : -wdl;
            out << "Tablebase: "
                << (wdl == Syzygy::WDL_LOSS         ? "Black wins"
                  : wdl == Syzygy::WDL_BLESSED_LOSS ? "Draw (cursed black win)"
                  : wdl == Syzygy::WDL_DRAW         ? "Draw"
                  : wdl == Syzygy::WDL_CURSED_WIN   ? "Draw (cursed white win)"
                  : wdl == Syzygy::WDL_WIN          ? "White wins"
                  :                                   "error")
                << " - DTZ: " << dtz
                << "\n";
        }
    }
    return out;
}
<|MERGE_RESOLUTION|>--- conflicted
+++ resolved
@@ -1,947 +1,921 @@
-#include "Position.hpp"
-#include "Types.hpp"
-#include "NNUE.hpp"
-#include "Zobrist.hpp"
-<<<<<<< HEAD
-#include "data_gen/data_gen.hpp"
-=======
-#include "syzygy/syzygy.hpp"
->>>>>>> c6da0bfb
-#include <cassert>
-#include <sstream>
-#include <string>
-#include <cctype>
-#include <cstring>
-
-
-PieceType fen_piece(char c)
-{
-    char lower = tolower(c);
-    return lower == 'p' ? PAWN
-         : lower == 'n' ? KNIGHT
-         : lower == 'b' ? BISHOP
-         : lower == 'r' ? ROOK
-         : lower == 'q' ? QUEEN
-         : lower == 'k' ? KING
-         : PIECE_NONE;
-}
-
-
-char fen_piece(Piece pc)
-{
-    PieceType piece = get_piece_type(pc);
-    char p = piece == PAWN   ? 'p'
-           : piece == KNIGHT ? 'n'
-           : piece == BISHOP ? 'b'
-           : piece == ROOK   ? 'r'
-           : piece == QUEEN  ? 'q'
-           : piece == KING   ? 'k'
-           : 'x';
-    return get_turn(pc) == WHITE ? toupper(p) : p;
-}
-
-
-CastleSide fen_castle_side(char c)
-{
-    char lower = tolower(c);
-    return lower == 'k' ? KINGSIDE
-         : lower == 'q' ? QUEENSIDE
-         : NO_SIDE;
-}
-
-
-char fen_castle_side(CastleSide side, Turn turn)
-{
-    char c = side == KINGSIDE  ? 'k'
-           : side == QUEENSIDE ? 'q'
-           : 'x';
-    return turn == WHITE ? toupper(c) : c;
-}
-
-
-Board::Board()
-    : Board("rnbqkbnr/pppppppp/8/8/8/8/PPPPPPPP/RNBQKBNR w KQkq - 0 1")
-{}
-
-
-Board::Board(std::string fen)
-    : m_hash(0),
-<<<<<<< HEAD
-      m_material_hash(Zobrist::get_initial_material_hash()),
-      m_phase(Phases::Total),
-      m_simplified(false)
-=======
-      m_phase(Phases::Total)
->>>>>>> c6da0bfb
-{
-    auto c = fen.cbegin();
-
-    // Default initialisation for board pieces
-    std::memset(m_board_pieces, PIECE_NONE, sizeof(m_board_pieces));
-    std::memset(m_king_sq, 0, sizeof(m_king_sq));
-
-    // Read position
-    Square square = SQUARE_A8;
-    while (c < fen.cend() && !isspace(*c))
-    {
-        if (isdigit(*c))
-            square += *c - '0';
-        else if (*c == '/')
-            square -= 16;
-        else
-            set_piece(fen_piece(*c), isupper(*c) ? WHITE : BLACK, square++);
-
-        c++;
-    }
-
-    // Side to move
-    m_turn = WHITE;
-    while ((++c) < fen.cend() && !isspace(*c))
-        m_turn = (*c == 'w') ? WHITE : BLACK;
-
-    // Castling rights
-    std::memset(m_castling_rights, 0, sizeof(m_castling_rights));
-    while ((++c) < fen.cend() && !isspace(*c))
-        if (fen_castle_side(*c) != NO_SIDE)
-            set_castling<true>(fen_castle_side(*c), isupper(*c) ? WHITE : BLACK);
-
-    // Ep square
-    m_enpassant_square = SQUARE_NULL;
-    while ((++c) < fen.cend() && !isspace(*c))
-        if (*c != '-' && (++c) != fen.cend() && !isspace(*c))
-            m_enpassant_square = make_square(*c - '1', *(c-1) - 'a');
-
-    // Half-move clock
-    m_half_move_clock = 0;
-    while ((++c) < fen.cend() && !isspace(*c))
-        m_half_move_clock = m_half_move_clock * 10 + (*c - '0');
-
-    // Full-move clock
-    m_full_move_clock = 0;
-    while ((++c) < fen.cend() && !isspace(*c))
-        m_full_move_clock = m_full_move_clock * 10 + (*c - '0');
-    m_full_move_clock = std::max(m_full_move_clock, 1);
-
-    // Update remaining hash: turn and ep square
-    if (m_turn == Turn::BLACK)
-        m_hash ^= Zobrist::get_black_move();
-    if (m_enpassant_square != SQUARE_NULL)
-        m_hash ^= Zobrist::get_ep_file(file(m_enpassant_square));
-
-    update_checkers();
-
-    m_king_sq[WHITE] = m_pieces[KING][WHITE].bitscan_forward();
-    m_king_sq[BLACK] = m_pieces[KING][BLACK].bitscan_forward();
-    regen_psqt(WHITE);
-    regen_psqt(BLACK);
-}
-
-
-Board::Board(const BinaryBoard& bb, bool accumulator_frozen)
-    : m_hash(0),
-      m_material_hash(Zobrist::get_initial_material_hash()),
-      m_phase(Phases::Total),
-      m_simplified(accumulator_frozen)
-{
-    // Default initialisation for board pieces
-    std::memset(m_castling_rights, 0, sizeof(m_castling_rights));
-    std::memset(m_board_pieces, PIECE_NONE, sizeof(m_board_pieces));
-    std::memset(m_piece_count, 0, sizeof(m_piece_count));
-    std::memset(m_psq, 0, sizeof(m_psq));
-    std::memset(m_king_sq, 0, sizeof(m_king_sq));
-
-    // Position
-    for (int rank = 7; rank >= 0; rank--)
-    {
-        for (int file = 0; file < 8; file++)
-        {
-            Piece pc = bb.get_piece_at(make_square(rank, file));
-            if (pc != Piece::NO_PIECE)
-                set_piece(get_piece_type(pc), get_turn(pc), make_square(rank, file));
-        }
-    }
-
-    // Side to move
-    m_turn = bb.get_turn();
-
-    // Castling rights
-    uint8_t rights = bb.get_castle_rights();
-    if (rights & 0b1)    set_castling<true>(KINGSIDE,  WHITE);
-    if (rights & 0b10)   set_castling<true>(QUEENSIDE, WHITE);
-    if (rights & 0b100)  set_castling<true>(KINGSIDE,  BLACK);
-    if (rights & 0b1000) set_castling<true>(QUEENSIDE, BLACK);
-
-    // Ep square
-    m_enpassant_square = bb.get_ep_square();
-
-    // Half- and full-move clocks
-    m_half_move_clock = bb.get_half_move();
-    m_full_move_clock = 1;
-
-    // Update remaining hash: turn and ep square
-    if (m_turn == Turn::BLACK)
-        m_hash ^= Zobrist::get_black_move();
-    if (m_enpassant_square != SQUARE_NULL)
-        m_hash ^= Zobrist::get_ep_file(file(m_enpassant_square));
-
-    update_checkers();
-}
-
-
-std::string Board::to_fen() const
-{
-    std::ostringstream ss;
-
-    // Position
-    for (int rank = 7; rank >= 0; rank--)
-    {
-        int space = 0;
-        for (int file = 0; file < 8; file++)
-        {
-            Piece pc = m_board_pieces[make_square(rank, file)];
-            if (pc == Piece::NO_PIECE)
-                space++;
-            else
-            {
-                if (space)
-                    ss << space;
-                ss << fen_piece(pc);
-                space = 0;
-            }
-        }
-        if (space)
-            ss << space;
-        ss << (rank > 0 ? '/' : ' ');
-    }
-
-    // Side to move
-    ss << (m_turn == WHITE ? "w " : "b ");
-
-    // Castling rights
-    bool found = false;
-    for (auto turn : { WHITE, BLACK })
-        for (auto side : { KINGSIDE, QUEENSIDE })
-            if (m_castling_rights[side][turn])
-            {
-                found = true;
-                ss << fen_castle_side(side, turn);
-            }
-    ss << (found ? " " : "- ");
-
-    // Ep square
-    ss << (m_enpassant_square == SQUARE_NULL ? "-" : get_square(m_enpassant_square)) << ' ';
-
-    // Half- and full-move clocks
-    ss << m_half_move_clock << ' ' << m_full_move_clock;
-
-    return ss.str();
-}
-
-
-Hash Board::generate_hash() const
-{
-    Hash hash = 0;
-
-    // Position hash
-    for (Turn turn : { WHITE, BLACK })
-        for (PieceType piece : { PAWN, KNIGHT, BISHOP, ROOK, QUEEN, KING })
-        {
-            Bitboard piece_bb = m_pieces[piece][turn];
-            while (piece_bb)
-                hash ^= Zobrist::get_piece_turn_square(piece, turn, piece_bb.bitscan_forward_reset());
-        }
-
-    // Turn to move
-    if (m_turn == BLACK)
-        hash ^= Zobrist::get_black_move();
-
-    // En-passsant square
-    if (m_enpassant_square != SQUARE_NULL)
-        hash ^= Zobrist::get_ep_file(file(m_enpassant_square));
-
-    // Castling rights
-    for (CastleSide side : { KINGSIDE, QUEENSIDE })
-        for (Turn turn : { WHITE, BLACK })
-            if (m_castling_rights[side][turn])
-                hash ^= Zobrist::get_castle_side_turn(side, turn);
-
-    return hash;
-}
-
-
-void Board::update_checkers()
-{
-    if (m_turn == WHITE)
-        update_checkers<WHITE>();
-    else
-        update_checkers<BLACK>();
-}
-
-
-void Board::regen_psqt(Turn turn)
-{
-<<<<<<< HEAD
-    if (!m_simplified)
-    {
-        m_psq[turn].clear();
-        std::size_t num_features = 0;
-        PSQT::Feature features[PSQT::NUM_MAX_ACTIVE_FEATURES];
-
-        // Pack features to be pushed into the accumulator
-        for (Turn t : { WHITE, BLACK })
-            for (PieceType p : { PAWN, KNIGHT, BISHOP, ROOK, QUEEN })
-            {
-                Bitboard b = get_pieces(t, p);
-                while (b)
-                    features[num_features++] = m_psq[turn].get_feature(p, b.bitscan_forward_reset(), m_king_sq[turn], t, turn);
-            }
-
-        // Regen entire accumulator at once
-        m_psq[turn].push_features(num_features, features);
-    }
-=======
-    m_acc[turn].clear();
-    std::size_t num_features = 0;
-    NNUE::Feature features[NNUE::NUM_MAX_ACTIVE_FEATURES];
-
-    // Pack features to be pushed into the accumulator
-    for (Turn t : { WHITE, BLACK })
-        for (PieceType p : { PAWN, KNIGHT, BISHOP, ROOK, QUEEN })
-        {
-            Bitboard b = get_pieces(t, p);
-            while (b)
-                features[num_features++] = m_acc[turn].get_feature(p, b.bitscan_forward_reset(), m_king_sq[turn], t, turn);
-        }
-
-    // Regen entire accumulator at once
-    m_acc[turn].push_features(num_features, features);
->>>>>>> c6da0bfb
-}
-
-
-void Board::generate_moves(MoveList& list, MoveGenType type) const
-{
-    if (m_turn == WHITE)
-        generate_moves<WHITE>(list, type);
-    else
-        generate_moves<BLACK>(list, type);
-}
-
-
-Board Board::make_move(Move move) const
-{
-    Board result = *this;
-    const Direction up = (m_turn == WHITE) ? 8 : -8;
-    const PieceType piece = get_piece_at(move.from());
-
-    // Increment clocks
-    result.m_full_move_clock += m_turn;
-    if (piece == PAWN || move.is_capture())
-        result.m_half_move_clock = 0;
-    else
-        result.m_half_move_clock++;
-
-    // Initial empty ep square
-    result.m_enpassant_square = SQUARE_NULL;
-
-    // Update castling rights after this move
-    if (piece == KING)
-    {
-        // Unset all castling rights after a king move
-        for (auto side : { KINGSIDE, QUEENSIDE })
-            result.set_castling<false>(side, m_turn);
-    }
-    else if (piece == ROOK)
-    {
-        // Unset castling rights for a certain side if a rook moves
-        if (move.from() == (m_turn == WHITE ? SQUARE_H1 : SQUARE_H8))
-            result.set_castling<false>(KINGSIDE, m_turn);
-        if (move.from() == (m_turn == WHITE ? SQUARE_A1 : SQUARE_A8))
-            result.set_castling<false>(QUEENSIDE, m_turn);
-    }
-
-    // Per move type action
-    if (move.is_capture())
-    {
-        // Captured square is different for ep captures
-        Square target = move.is_ep_capture() ? move.to() - up : move.to();
-
-        // Remove captured piece
-        result.pop_piece(get_piece_at(target), ~m_turn, target);
-
-        // Castling: check if any rook has been captured
-        if (move.to() == (m_turn == WHITE ? SQUARE_H8 : SQUARE_H1))
-            result.set_castling<false>(KINGSIDE, ~m_turn);
-        if (move.to() == (m_turn == WHITE ? SQUARE_A8 : SQUARE_A1))
-            result.set_castling<false>(QUEENSIDE, ~m_turn);
-    }
-    else if (move.is_double_pawn_push())
-    {
-        // Update ep square
-        result.m_enpassant_square = move.to() - up;
-        result.m_hash ^= Zobrist::get_ep_file(file(move.to()));
-    }
-    else if (move.is_castle())
-    {
-        // Move the rook to the new square
-        Square iS = move.to() + (move.to() > move.from() ? +1 : -2);
-        Square iE = move.to() + (move.to() > move.from() ? -1 : +1);
-        result.move_piece(ROOK, m_turn, iS, iE);
-    }
-
-    // Set piece on target square
-    if (move.is_promotion())
-    {
-        result.pop_piece(piece, m_turn, move.from());
-        result.set_piece(move.promo_piece(), m_turn, move.to());
-    }
-    else
-    {
-        result.move_piece(piece, m_turn, move.from(), move.to());
-    }
-
-    // After a king move, update PSQ tables
-    if (piece == KING)
-    {
-        result.m_king_sq[m_turn] = result.m_pieces[KING][m_turn].bitscan_forward();
-        result.regen_psqt(m_turn);
-    }
-
-    // Swap turns
-    result.m_turn = ~m_turn;
-    result.m_hash ^= Zobrist::get_black_move();
-
-    // Reset previous en-passant hash
-    if (m_enpassant_square != SQUARE_NULL)
-        result.m_hash ^= Zobrist::get_ep_file(file(m_enpassant_square));
-
-    // Update checkers
-    result.update_checkers();
-
-    return result;
-}
-
-
-bool Board::is_valid() const
-{
-    // Side not to move in check?
-    Square king_square = m_pieces[KING][~m_turn].bitscan_forward();
-    if (attackers(king_square, get_pieces(), m_turn))
-        return false;
-
-    // Bitboard consistency
-    Bitboard occupancy;
-    for (auto piece : { PAWN, KNIGHT, BISHOP, ROOK, QUEEN, KING })
-        for (auto turn : { WHITE, BLACK })
-        {
-            if (m_pieces[piece][turn] & occupancy)
-                return false;
-            occupancy |= m_pieces[piece][turn];
-        }
-
-    // Piece-square consistency
-    for (Square square = 0; square < NUM_SQUARES; square++)
-        if (m_board_pieces[square] == NO_PIECE)
-        {
-            if (occupancy.test(square))
-                return false;
-        }
-        else if (!m_pieces[get_piece_at(square)][get_turn(m_board_pieces[square])].test(square))
-            return false;
-
-    // Hash consistency
-    if (m_hash != generate_hash())
-        return false;
-
-    // Material and phase evaluation
-    uint8_t phase = Phases::Total;
-    MixedScore material(0, 0);
-    NNUE::Accumulator acc[2];
-    for (PieceType piece : { PAWN, KNIGHT, BISHOP, ROOK, QUEEN, KING })
-        for (Turn turn : { WHITE, BLACK })
-        {
-            Bitboard bb = get_pieces(turn, piece);
-            material += piece_value[piece] * bb.count() * turn_to_color(turn);
-            phase -= bb.count() * Phases::Pieces[piece];
-            while (bb)
-            {
-                Square s = bb.bitscan_forward_reset();
-                acc[WHITE].push(piece, s, m_king_sq[WHITE], turn, WHITE);
-                acc[BLACK].push(piece, s, m_king_sq[BLACK], turn, BLACK);
-            }
-        }
-    MixedScore total_material = m_material[WHITE] - m_material[BLACK];
-    if (phase != m_phase)
-        return false;
-    if (material.middlegame() != total_material.middlegame() || material.endgame() != total_material.endgame())
-        return false;
-    if (acc[WHITE] != m_acc[WHITE] || acc[BLACK] != m_acc[BLACK])
-        return false;
-
-    return true;
-}
-
-
-Board Board::make_null_move()
-{
-    Board result = *this;
-
-    // En-passant
-    result.m_enpassant_square = SQUARE_NULL;
-    if (m_enpassant_square != SQUARE_NULL)
-        result.m_hash ^= Zobrist::get_ep_file(file(m_enpassant_square));
-
-    // Swap turns
-    result.m_turn = ~m_turn;
-    result.m_hash ^= Zobrist::get_black_move();
-    return result;
-}
-
-
-int Board::half_move_clock() const
-{
-    return m_half_move_clock;
-}
-
-
-Bitboard Board::get_pieces() const
-{
-    return get_pieces<WHITE>() | get_pieces<BLACK>();
-}
-
-
-Bitboard Board::get_pieces(Turn turn, PieceType piece) const
-{
-    return m_pieces[piece][turn];
-}
-
-
-Turn Board::turn() const
-{
-    return m_turn;
-}
-
-
-Bitboard Board::checkers() const
-{
-    return m_checkers;
-}
-
-
-Bitboard Board::attackers(Square square, Bitboard occupancy, Turn turn) const
-{
-    if (turn == WHITE)
-        return attackers<WHITE>(square, occupancy);
-    else
-        return attackers<BLACK>(square, occupancy);
-}
-
-
-bool Board::operator==(const Board& other) const
-{
-    if (m_hash != other.m_hash)
-        return false;
-
-    if (m_turn != other.m_turn || m_enpassant_square != other.m_enpassant_square)
-        return false;
-
-    for (CastleSide side : { KINGSIDE, QUEENSIDE })
-        for (Turn turn : { WHITE, BLACK })
-            if (m_castling_rights[side][turn] != other.m_castling_rights[side][turn])
-                return false;
-
-    for (PieceType piece : { PAWN, KNIGHT, BISHOP, ROOK, QUEEN, KING })
-        for (Turn turn : { WHITE, BLACK })
-            if (!(m_pieces[piece][turn] == other.m_pieces[piece][turn]))
-                return false;
-
-    return true;
-}
-
-
-Hash Board::hash() const
-{
-    return m_hash;
-}
-
-
-Square Board::least_valuable(Bitboard bb) const
-{
-    // Return the least valuable piece in the bitboard
-    for (PieceType piece : { PAWN, KNIGHT, BISHOP, ROOK, QUEEN, KING })
-    {
-        Bitboard piece_bb = (get_pieces(WHITE, piece) | get_pieces(BLACK, piece)) & bb;
-        if (piece_bb)
-            return piece_bb.bitscan_forward();
-    }
-
-    return SQUARE_NULL;
-}
-
-
-Score Board::see(Move move, Score threshold) const
-{
-    // Static-Exchange evaluation with pruning
-    Square target = move.to();
-
-    // Make the initial capture
-    PieceType last_attacker = get_piece_at(move.from());
-    Score gain = piece_value_mg[move.is_ep_capture() ? PAWN : get_piece_at(target)] - threshold;
-    Bitboard from_bb = Bitboard::from_square(move.from());
-    Bitboard occupancy = get_pieces() ^ from_bb;
-    Turn side_to_move = ~m_turn;
-    int color = -1;
-
-    // Iterate over opponent attackers
-    Bitboard attacks_target = attackers(target, occupancy, side_to_move) & occupancy;
-    while (attacks_target)
-    {
-        // If the side to move is already ahead they can stop the capture sequence,
-        // so we can prune the remaining iterations
-        if (color * gain > 0)
-            return gain;
-
-        // Get least valuable attacker
-        Square attacker = least_valuable(attacks_target);
-        Bitboard attacker_bb = Bitboard::from_square(attacker);
-
-        // Make the capture
-        gain += color * piece_value_mg[last_attacker];
-        last_attacker = get_piece_at(attacker);
-        occupancy ^= attacker_bb;
-        side_to_move = ~side_to_move;
-        color = -color;
-
-        // Get opponent attackers
-        attacks_target = attackers(target, occupancy, side_to_move) & occupancy;
-    }
-
-    return gain;
-}
-
-
-MixedScore Board::material() const
-{
-    return m_material[WHITE] - m_material[BLACK];
-}
-
-
-MixedScore Board::material(Turn turn) const
-{
-    return m_material[turn] - KingValue;
-}
-
-
-uint8_t Board::phase() const
-{
-    return m_phase;
-}
-
-
-bool Board::legal(Move move) const
-{
-    // Same source and destination squares?
-    if (move.from() == move.to())
-        return false;
-
-    // Ep without the square defined?
-    if (move.is_ep_capture() && (m_enpassant_square == SQUARE_NULL || move.to() != m_enpassant_square))
-        return false;
-
-    // Valid movetype?
-    if (move.move_type() == INVALID_1 || move.move_type() == INVALID_2)
-        return false;
-
-    // Source square is not ours or destination ours?
-    Bitboard our_pieces = (m_turn == WHITE ? get_pieces<WHITE>() : get_pieces<BLACK>());
-    if (!our_pieces.test(move.from()) || our_pieces.test(move.to()))
-        return false;
-
-    // Capture and destination square not occupied by the opponent (including ep)?
-    PieceType piece = get_piece_at(move.from());
-    Bitboard enemy_pieces = get_pieces() & ~our_pieces;
-    if (move.is_ep_capture() && piece == PAWN && m_enpassant_square != SQUARE_NULL)
-        enemy_pieces.set(m_enpassant_square);
-    if (enemy_pieces.test(move.to()) != move.is_capture())
-        return false;
-
-    // Pawn flags
-    if (piece != PAWN && (move.is_double_pawn_push() ||
-        move.is_ep_capture() ||
-        move.is_promotion()))
-        return false;
-
-    // King flags
-    if (piece != KING && move.is_castle())
-        return false;
-
-    Bitboard occupancy = get_pieces();
-    if (piece == PAWN)
-        return legal<PAWN>(move, occupancy);
-    else if (piece == KNIGHT)
-        return legal<KNIGHT>(move, occupancy);
-    else if (piece == BISHOP)
-        return legal<BISHOP>(move, occupancy);
-    else if (piece == ROOK)
-        return legal<ROOK>(move, occupancy);
-    else if (piece == QUEEN)
-        return legal<QUEEN>(move, occupancy);
-    else if (piece == KING)
-        return legal<KING>(move, occupancy);
-    else
-        return false;
-}
-
-
-Bitboard Board::non_pawn_material() const
-{
-    return get_pieces<WHITE, KNIGHT>() | get_pieces<BLACK, KNIGHT>()
-         | get_pieces<WHITE, BISHOP>() | get_pieces<BLACK, BISHOP>()
-         | get_pieces<WHITE, ROOK>()   | get_pieces<BLACK, ROOK>()
-         | get_pieces<WHITE, QUEEN>()  | get_pieces<BLACK, QUEEN>();
-}
-
-Bitboard Board::non_pawn_material(Turn turn) const
-{
-    if (turn == WHITE)
-        return get_pieces<WHITE, KNIGHT>() | get_pieces<WHITE, BISHOP>()
-             | get_pieces<WHITE, ROOK  >() | get_pieces<WHITE, QUEEN>();
-    else
-        return get_pieces<BLACK, KNIGHT>() | get_pieces<BLACK, BISHOP>()
-             | get_pieces<BLACK, ROOK  >() | get_pieces<BLACK, QUEEN>();
-}
-
-
-Bitboard Board::sliders() const
-{
-    return get_pieces<WHITE, BISHOP>() | get_pieces<BLACK, BISHOP>()
-         | get_pieces<WHITE, ROOK>()   | get_pieces<BLACK, ROOK>()
-         | get_pieces<WHITE, QUEEN>()  | get_pieces<BLACK, QUEEN>();
-}
-
-
-
-const NNUE::Accumulator& Board::accumulator(Turn t) const
-{
-    return m_acc[t];
-}
-
-
-
-
-
-Position::Position()
-    : m_boards(1), m_stack(NUM_MAX_DEPTH), m_pos(0), m_extensions(0), m_moves(0), m_reduced(false)
-{}
-
-
-Position::Position(std::string fen)
-    : Position()
-{
-    m_boards[0] = Board(fen);
-}
-
-
-bool Position::is_draw(bool unique) const
-{
-    // Fifty move rule
-    if (board().half_move_clock() >= 100)
-        return true;
-
-    // Repetitions
-    int cur_pos = (int)m_boards.size() - 1;
-    int n_moves = std::min(cur_pos + 1, board().half_move_clock());
-    int min_pos = cur_pos - n_moves + 1;
-    if (n_moves >= (unique ? 4 : 8))
-    {
-        int pos1 = cur_pos - 4;
-        while (pos1 >= min_pos)
-        {
-            if (board() == m_boards[pos1])
-            {
-                if (unique)
-                    return true;
-                int pos2 = pos1 - 4;
-                while (pos2 >= min_pos)
-                {
-                    if (board() == m_boards[pos2])
-                        return true;
-                    pos2 -= 2;
-                }
-
-            }
-            pos1 -= 2;
-        }
-    }
-
-    return false;
-}
-
-
-bool Position::in_check() const
-{
-    return board().checkers();
-}
-
-
-Turn Position::get_turn() const
-{
-    return board().turn();
-}
-
-
-MoveList Position::generate_moves(MoveGenType type)
-{
-    auto list = m_stack.list();
-    board().generate_moves(list, type);
-    return list;
-}
-
-
-void Position::make_move(Move move, bool extension)
-{
-    ++m_stack;
-    ++m_pos;
-    m_boards.push_back(board().make_move(move));
-    m_moves.push_back(MoveInfo{ move, extension });
-
-    if (extension)
-        m_extensions++;
-}
-
-
-void Position::unmake_move()
-{
-    m_boards.pop_back();
-    --m_stack;
-    --m_pos;
-
-    auto info = m_moves.back();
-    if (info.extended)
-        m_extensions--;
-
-    m_moves.pop_back();
-}
-
-
-void Position::make_null_move()
-{
-    ++m_stack;
-    ++m_pos;
-    m_boards.push_back(board().make_null_move());
-    m_moves.push_back(MoveInfo{ MOVE_NULL, false });
-}
-
-
-void Position::unmake_null_move()
-{
-    m_boards.pop_back();
-    --m_stack;
-    --m_pos;
-    m_moves.pop_back();
-}
-
-
-Board& Position::board()
-{
-    return m_boards.back();
-}
-
-
-const Board& Position::board() const
-{
-    return m_boards.back();
-}
-
-
-Hash Position::hash() const
-{
-    return board().hash();
-}
-
-
-MoveList Position::move_list() const
-{
-    return m_stack.list();
-}
-
-
-int Position::num_extensions() const
-{
-    return m_extensions;
-}
-
-
-void Position::set_init_ply()
-{
-    m_pos = 0;
-    m_stack.reset_pos();
-}
-
-
-Depth Position::ply() const
-{
-    return m_pos;
-}
-
-
-bool Position::reduced() const
-{
-    return m_reduced;
-}
-
-
-Move Position::last_move(std::size_t offset) const
-{
-    return m_moves.size() > offset ? m_moves[m_moves.size() - offset - 1].move : MOVE_NULL;
-}
-
-
-std::ostream& operator<<(std::ostream& out, const Board& board)
-{
-    out << "   +------------------------+\n";
-    for (int rank = 7; rank >= 0; rank--)
-    {
-        out << " " << rank + 1 << " |";
-        for (int file = 0; file < 8; file++)
-        {
-            out << " ";
-            Piece pc = board.m_board_pieces[make_square(rank, file)];
-            if (pc == Piece::NO_PIECE)
-                out << '.';
-            else
-                out << fen_piece(pc);
-            out << " ";
-        }
-        out << "|\n";
-        if (rank > 0)
-            out << "   |                        |\n";
-    }
-    out << "   +------------------------+\n";
-    out << "     A  B  C  D  E  F  G  H \n";
-
-    out << "\n";
-    out << "FEN: " << board.to_fen() << "\n";
-    out << "Hash: " << std::hex << board.m_hash << std::dec << "\n";
-
-    if (board.get_pieces().count() <= Syzygy::Cardinality)
-    {
-        auto probe_result = Syzygy::probe_dtz(board);
-        Syzygy::WDL wdl = probe_result.first;
-        int dtz = probe_result.second;
-        if (wdl != Syzygy::WDL_NONE)
-        {
-            wdl = board.turn() == WHITE ? wdl : -wdl;
-            out << "Tablebase: "
-                << (wdl == Syzygy::WDL_LOSS         ? "Black wins"
-                  : wdl == Syzygy::WDL_BLESSED_LOSS ? "Draw (cursed black win)"
-                  : wdl == Syzygy::WDL_DRAW         ? "Draw"
-                  : wdl == Syzygy::WDL_CURSED_WIN   ? "Draw (cursed white win)"
-                  : wdl == Syzygy::WDL_WIN          ? "White wins"
-                  :                                   "error")
-                << " - DTZ: " << dtz
-                << "\n";
-        }
-    }
-    return out;
-}
+#include "Position.hpp"
+#include "Types.hpp"
+#include "NNUE.hpp"
+#include "Zobrist.hpp"
+#include "data_gen/data_gen.hpp"
+#include "syzygy/syzygy.hpp"
+#include <cassert>
+#include <sstream>
+#include <string>
+#include <cctype>
+#include <cstring>
+
+
+PieceType fen_piece(char c)
+{
+    char lower = tolower(c);
+    return lower == 'p' ? PAWN
+         : lower == 'n' ? KNIGHT
+         : lower == 'b' ? BISHOP
+         : lower == 'r' ? ROOK
+         : lower == 'q' ? QUEEN
+         : lower == 'k' ? KING
+         : PIECE_NONE;
+}
+
+
+char fen_piece(Piece pc)
+{
+    PieceType piece = get_piece_type(pc);
+    char p = piece == PAWN   ? 'p'
+           : piece == KNIGHT ? 'n'
+           : piece == BISHOP ? 'b'
+           : piece == ROOK   ? 'r'
+           : piece == QUEEN  ? 'q'
+           : piece == KING   ? 'k'
+           : 'x';
+    return get_turn(pc) == WHITE ? toupper(p) : p;
+}
+
+
+CastleSide fen_castle_side(char c)
+{
+    char lower = tolower(c);
+    return lower == 'k' ? KINGSIDE
+         : lower == 'q' ? QUEENSIDE
+         : NO_SIDE;
+}
+
+
+char fen_castle_side(CastleSide side, Turn turn)
+{
+    char c = side == KINGSIDE  ? 'k'
+           : side == QUEENSIDE ? 'q'
+           : 'x';
+    return turn == WHITE ? toupper(c) : c;
+}
+
+
+Board::Board()
+    : Board("rnbqkbnr/pppppppp/8/8/8/8/PPPPPPPP/RNBQKBNR w KQkq - 0 1")
+{}
+
+
+Board::Board(std::string fen)
+    : m_hash(0),
+      m_phase(Phases::Total),
+      m_simplified(false)
+{
+    auto c = fen.cbegin();
+
+    // Default initialisation for board pieces
+    std::memset(m_board_pieces, PIECE_NONE, sizeof(m_board_pieces));
+    std::memset(m_king_sq, 0, sizeof(m_king_sq));
+
+    // Read position
+    Square square = SQUARE_A8;
+    while (c < fen.cend() && !isspace(*c))
+    {
+        if (isdigit(*c))
+            square += *c - '0';
+        else if (*c == '/')
+            square -= 16;
+        else
+            set_piece(fen_piece(*c), isupper(*c) ? WHITE : BLACK, square++);
+
+        c++;
+    }
+
+    // Side to move
+    m_turn = WHITE;
+    while ((++c) < fen.cend() && !isspace(*c))
+        m_turn = (*c == 'w') ? WHITE : BLACK;
+
+    // Castling rights
+    std::memset(m_castling_rights, 0, sizeof(m_castling_rights));
+    while ((++c) < fen.cend() && !isspace(*c))
+        if (fen_castle_side(*c) != NO_SIDE)
+            set_castling<true>(fen_castle_side(*c), isupper(*c) ? WHITE : BLACK);
+
+    // Ep square
+    m_enpassant_square = SQUARE_NULL;
+    while ((++c) < fen.cend() && !isspace(*c))
+        if (*c != '-' && (++c) != fen.cend() && !isspace(*c))
+            m_enpassant_square = make_square(*c - '1', *(c-1) - 'a');
+
+    // Half-move clock
+    m_half_move_clock = 0;
+    while ((++c) < fen.cend() && !isspace(*c))
+        m_half_move_clock = m_half_move_clock * 10 + (*c - '0');
+
+    // Full-move clock
+    m_full_move_clock = 0;
+    while ((++c) < fen.cend() && !isspace(*c))
+        m_full_move_clock = m_full_move_clock * 10 + (*c - '0');
+    m_full_move_clock = std::max(m_full_move_clock, 1);
+
+    // Update remaining hash: turn and ep square
+    if (m_turn == Turn::BLACK)
+        m_hash ^= Zobrist::get_black_move();
+    if (m_enpassant_square != SQUARE_NULL)
+        m_hash ^= Zobrist::get_ep_file(file(m_enpassant_square));
+
+    update_checkers();
+
+    m_king_sq[WHITE] = m_pieces[KING][WHITE].bitscan_forward();
+    m_king_sq[BLACK] = m_pieces[KING][BLACK].bitscan_forward();
+    if (!m_simplified)
+    {
+        regen_psqt(WHITE);
+        regen_psqt(BLACK);
+    }
+}
+
+
+Board::Board(const BinaryBoard& bb, bool accumulator_frozen)
+    : m_hash(0),
+      m_phase(Phases::Total),
+      m_simplified(accumulator_frozen)
+{
+    // Default initialisation for board pieces
+    std::memset(m_castling_rights, 0, sizeof(m_castling_rights));
+    std::memset(m_board_pieces, PIECE_NONE, sizeof(m_board_pieces));
+    std::memset(m_king_sq, 0, sizeof(m_king_sq));
+    if (!m_simplified)
+        std::memset(m_acc, 0, sizeof(m_acc));
+
+    // Position
+    for (int rank = 7; rank >= 0; rank--)
+    {
+        for (int file = 0; file < 8; file++)
+        {
+            Piece pc = bb.get_piece_at(make_square(rank, file));
+            if (pc != Piece::NO_PIECE)
+                set_piece(get_piece_type(pc), get_turn(pc), make_square(rank, file));
+        }
+    }
+
+    // Side to move
+    m_turn = bb.get_turn();
+
+    // Castling rights
+    uint8_t rights = bb.get_castle_rights();
+    if (rights & 0b1)    set_castling<true>(KINGSIDE,  WHITE);
+    if (rights & 0b10)   set_castling<true>(QUEENSIDE, WHITE);
+    if (rights & 0b100)  set_castling<true>(KINGSIDE,  BLACK);
+    if (rights & 0b1000) set_castling<true>(QUEENSIDE, BLACK);
+
+    // Ep square
+    m_enpassant_square = bb.get_ep_square();
+
+    // Half- and full-move clocks
+    m_half_move_clock = bb.get_half_move();
+    m_full_move_clock = 1;
+
+    // Update remaining hash: turn and ep square
+    if (m_turn == Turn::BLACK)
+        m_hash ^= Zobrist::get_black_move();
+    if (m_enpassant_square != SQUARE_NULL)
+        m_hash ^= Zobrist::get_ep_file(file(m_enpassant_square));
+
+    update_checkers();
+}
+
+
+std::string Board::to_fen() const
+{
+    std::ostringstream ss;
+
+    // Position
+    for (int rank = 7; rank >= 0; rank--)
+    {
+        int space = 0;
+        for (int file = 0; file < 8; file++)
+        {
+            Piece pc = m_board_pieces[make_square(rank, file)];
+            if (pc == Piece::NO_PIECE)
+                space++;
+            else
+            {
+                if (space)
+                    ss << space;
+                ss << fen_piece(pc);
+                space = 0;
+            }
+        }
+        if (space)
+            ss << space;
+        ss << (rank > 0 ? '/' : ' ');
+    }
+
+    // Side to move
+    ss << (m_turn == WHITE ? "w " : "b ");
+
+    // Castling rights
+    bool found = false;
+    for (auto turn : { WHITE, BLACK })
+        for (auto side : { KINGSIDE, QUEENSIDE })
+            if (m_castling_rights[side][turn])
+            {
+                found = true;
+                ss << fen_castle_side(side, turn);
+            }
+    ss << (found ? " " : "- ");
+
+    // Ep square
+    ss << (m_enpassant_square == SQUARE_NULL ? "-" : get_square(m_enpassant_square)) << ' ';
+
+    // Half- and full-move clocks
+    ss << m_half_move_clock << ' ' << m_full_move_clock;
+
+    return ss.str();
+}
+
+
+Hash Board::generate_hash() const
+{
+    Hash hash = 0;
+
+    // Position hash
+    for (Turn turn : { WHITE, BLACK })
+        for (PieceType piece : { PAWN, KNIGHT, BISHOP, ROOK, QUEEN, KING })
+        {
+            Bitboard piece_bb = m_pieces[piece][turn];
+            while (piece_bb)
+                hash ^= Zobrist::get_piece_turn_square(piece, turn, piece_bb.bitscan_forward_reset());
+        }
+
+    // Turn to move
+    if (m_turn == BLACK)
+        hash ^= Zobrist::get_black_move();
+
+    // En-passsant square
+    if (m_enpassant_square != SQUARE_NULL)
+        hash ^= Zobrist::get_ep_file(file(m_enpassant_square));
+
+    // Castling rights
+    for (CastleSide side : { KINGSIDE, QUEENSIDE })
+        for (Turn turn : { WHITE, BLACK })
+            if (m_castling_rights[side][turn])
+                hash ^= Zobrist::get_castle_side_turn(side, turn);
+
+    return hash;
+}
+
+
+void Board::update_checkers()
+{
+    if (m_turn == WHITE)
+        update_checkers<WHITE>();
+    else
+        update_checkers<BLACK>();
+}
+
+
+void Board::regen_psqt(Turn turn)
+{
+    m_acc[turn].clear();
+    std::size_t num_features = 0;
+    NNUE::Feature features[NNUE::NUM_MAX_ACTIVE_FEATURES];
+
+    // Pack features to be pushed into the accumulator
+    for (Turn t : { WHITE, BLACK })
+        for (PieceType p : { PAWN, KNIGHT, BISHOP, ROOK, QUEEN })
+        {
+            Bitboard b = get_pieces(t, p);
+            while (b)
+                features[num_features++] = m_acc[turn].get_feature(p, b.bitscan_forward_reset(), m_king_sq[turn], t, turn);
+        }
+
+    // Regen entire accumulator at once
+    m_acc[turn].push_features(num_features, features);
+}
+
+
+void Board::generate_moves(MoveList& list, MoveGenType type) const
+{
+    if (m_turn == WHITE)
+        generate_moves<WHITE>(list, type);
+    else
+        generate_moves<BLACK>(list, type);
+}
+
+
+Board Board::make_move(Move move) const
+{
+    Board result = *this;
+    const Direction up = (m_turn == WHITE) ? 8 : -8;
+    const PieceType piece = get_piece_at(move.from());
+
+    // Increment clocks
+    result.m_full_move_clock += m_turn;
+    if (piece == PAWN || move.is_capture())
+        result.m_half_move_clock = 0;
+    else
+        result.m_half_move_clock++;
+
+    // Initial empty ep square
+    result.m_enpassant_square = SQUARE_NULL;
+
+    // Update castling rights after this move
+    if (piece == KING)
+    {
+        // Unset all castling rights after a king move
+        for (auto side : { KINGSIDE, QUEENSIDE })
+            result.set_castling<false>(side, m_turn);
+    }
+    else if (piece == ROOK)
+    {
+        // Unset castling rights for a certain side if a rook moves
+        if (move.from() == (m_turn == WHITE ? SQUARE_H1 : SQUARE_H8))
+            result.set_castling<false>(KINGSIDE, m_turn);
+        if (move.from() == (m_turn == WHITE ? SQUARE_A1 : SQUARE_A8))
+            result.set_castling<false>(QUEENSIDE, m_turn);
+    }
+
+    // Per move type action
+    if (move.is_capture())
+    {
+        // Captured square is different for ep captures
+        Square target = move.is_ep_capture() ? move.to() - up : move.to();
+
+        // Remove captured piece
+        result.pop_piece(get_piece_at(target), ~m_turn, target);
+
+        // Castling: check if any rook has been captured
+        if (move.to() == (m_turn == WHITE ? SQUARE_H8 : SQUARE_H1))
+            result.set_castling<false>(KINGSIDE, ~m_turn);
+        if (move.to() == (m_turn == WHITE ? SQUARE_A8 : SQUARE_A1))
+            result.set_castling<false>(QUEENSIDE, ~m_turn);
+    }
+    else if (move.is_double_pawn_push())
+    {
+        // Update ep square
+        result.m_enpassant_square = move.to() - up;
+        result.m_hash ^= Zobrist::get_ep_file(file(move.to()));
+    }
+    else if (move.is_castle())
+    {
+        // Move the rook to the new square
+        Square iS = move.to() + (move.to() > move.from() ? +1 : -2);
+        Square iE = move.to() + (move.to() > move.from() ? -1 : +1);
+        result.move_piece(ROOK, m_turn, iS, iE);
+    }
+
+    // Set piece on target square
+    if (move.is_promotion())
+    {
+        result.pop_piece(piece, m_turn, move.from());
+        result.set_piece(move.promo_piece(), m_turn, move.to());
+    }
+    else
+    {
+        result.move_piece(piece, m_turn, move.from(), move.to());
+    }
+
+    // After a king move, update PSQ tables
+    if (piece == KING)
+    {
+        result.m_king_sq[m_turn] = result.m_pieces[KING][m_turn].bitscan_forward();
+        if (!m_simplified)
+            result.regen_psqt(m_turn);
+    }
+
+    // Swap turns
+    result.m_turn = ~m_turn;
+    result.m_hash ^= Zobrist::get_black_move();
+
+    // Reset previous en-passant hash
+    if (m_enpassant_square != SQUARE_NULL)
+        result.m_hash ^= Zobrist::get_ep_file(file(m_enpassant_square));
+
+    // Update checkers
+    result.update_checkers();
+
+    return result;
+}
+
+
+bool Board::is_valid() const
+{
+    // Side not to move in check?
+    Square king_square = m_pieces[KING][~m_turn].bitscan_forward();
+    if (attackers(king_square, get_pieces(), m_turn))
+        return false;
+
+    // Bitboard consistency
+    Bitboard occupancy;
+    for (auto piece : { PAWN, KNIGHT, BISHOP, ROOK, QUEEN, KING })
+        for (auto turn : { WHITE, BLACK })
+        {
+            if (m_pieces[piece][turn] & occupancy)
+                return false;
+            occupancy |= m_pieces[piece][turn];
+        }
+
+    // Piece-square consistency
+    for (Square square = 0; square < NUM_SQUARES; square++)
+        if (m_board_pieces[square] == NO_PIECE)
+        {
+            if (occupancy.test(square))
+                return false;
+        }
+        else if (!m_pieces[get_piece_at(square)][get_turn(m_board_pieces[square])].test(square))
+            return false;
+
+    // Hash consistency
+    if (m_hash != generate_hash())
+        return false;
+
+    // Material and phase evaluation
+    uint8_t phase = Phases::Total;
+    MixedScore material(0, 0);
+    NNUE::Accumulator acc[2];
+    for (PieceType piece : { PAWN, KNIGHT, BISHOP, ROOK, QUEEN, KING })
+        for (Turn turn : { WHITE, BLACK })
+        {
+            Bitboard bb = get_pieces(turn, piece);
+            material += piece_value[piece] * bb.count() * turn_to_color(turn);
+            phase -= bb.count() * Phases::Pieces[piece];
+            while (bb)
+            {
+                Square s = bb.bitscan_forward_reset();
+                acc[WHITE].push(piece, s, m_king_sq[WHITE], turn, WHITE);
+                acc[BLACK].push(piece, s, m_king_sq[BLACK], turn, BLACK);
+            }
+        }
+    MixedScore total_material = m_material[WHITE] - m_material[BLACK];
+    if (phase != m_phase)
+        return false;
+    if (material.middlegame() != total_material.middlegame() || material.endgame() != total_material.endgame())
+        return false;
+    if (acc[WHITE] != m_acc[WHITE] || acc[BLACK] != m_acc[BLACK])
+        return false;
+
+    return true;
+}
+
+
+Board Board::make_null_move()
+{
+    Board result = *this;
+
+    // En-passant
+    result.m_enpassant_square = SQUARE_NULL;
+    if (m_enpassant_square != SQUARE_NULL)
+        result.m_hash ^= Zobrist::get_ep_file(file(m_enpassant_square));
+
+    // Swap turns
+    result.m_turn = ~m_turn;
+    result.m_hash ^= Zobrist::get_black_move();
+    return result;
+}
+
+
+int Board::half_move_clock() const
+{
+    return m_half_move_clock;
+}
+
+
+Bitboard Board::get_pieces() const
+{
+    return get_pieces<WHITE>() | get_pieces<BLACK>();
+}
+
+
+Bitboard Board::get_pieces(Turn turn, PieceType piece) const
+{
+    return m_pieces[piece][turn];
+}
+
+
+Turn Board::turn() const
+{
+    return m_turn;
+}
+
+
+Bitboard Board::checkers() const
+{
+    return m_checkers;
+}
+
+
+Bitboard Board::attackers(Square square, Bitboard occupancy, Turn turn) const
+{
+    if (turn == WHITE)
+        return attackers<WHITE>(square, occupancy);
+    else
+        return attackers<BLACK>(square, occupancy);
+}
+
+
+bool Board::operator==(const Board& other) const
+{
+    if (m_hash != other.m_hash)
+        return false;
+
+    if (m_turn != other.m_turn || m_enpassant_square != other.m_enpassant_square)
+        return false;
+
+    for (CastleSide side : { KINGSIDE, QUEENSIDE })
+        for (Turn turn : { WHITE, BLACK })
+            if (m_castling_rights[side][turn] != other.m_castling_rights[side][turn])
+                return false;
+
+    for (PieceType piece : { PAWN, KNIGHT, BISHOP, ROOK, QUEEN, KING })
+        for (Turn turn : { WHITE, BLACK })
+            if (!(m_pieces[piece][turn] == other.m_pieces[piece][turn]))
+                return false;
+
+    return true;
+}
+
+
+Hash Board::hash() const
+{
+    return m_hash;
+}
+
+
+Square Board::least_valuable(Bitboard bb) const
+{
+    // Return the least valuable piece in the bitboard
+    for (PieceType piece : { PAWN, KNIGHT, BISHOP, ROOK, QUEEN, KING })
+    {
+        Bitboard piece_bb = (get_pieces(WHITE, piece) | get_pieces(BLACK, piece)) & bb;
+        if (piece_bb)
+            return piece_bb.bitscan_forward();
+    }
+
+    return SQUARE_NULL;
+}
+
+
+Score Board::see(Move move, Score threshold) const
+{
+    // Static-Exchange evaluation with pruning
+    Square target = move.to();
+
+    // Make the initial capture
+    PieceType last_attacker = get_piece_at(move.from());
+    Score gain = piece_value_mg[move.is_ep_capture() ? PAWN : get_piece_at(target)] - threshold;
+    Bitboard from_bb = Bitboard::from_square(move.from());
+    Bitboard occupancy = get_pieces() ^ from_bb;
+    Turn side_to_move = ~m_turn;
+    int color = -1;
+
+    // Iterate over opponent attackers
+    Bitboard attacks_target = attackers(target, occupancy, side_to_move) & occupancy;
+    while (attacks_target)
+    {
+        // If the side to move is already ahead they can stop the capture sequence,
+        // so we can prune the remaining iterations
+        if (color * gain > 0)
+            return gain;
+
+        // Get least valuable attacker
+        Square attacker = least_valuable(attacks_target);
+        Bitboard attacker_bb = Bitboard::from_square(attacker);
+
+        // Make the capture
+        gain += color * piece_value_mg[last_attacker];
+        last_attacker = get_piece_at(attacker);
+        occupancy ^= attacker_bb;
+        side_to_move = ~side_to_move;
+        color = -color;
+
+        // Get opponent attackers
+        attacks_target = attackers(target, occupancy, side_to_move) & occupancy;
+    }
+
+    return gain;
+}
+
+
+MixedScore Board::material() const
+{
+    return m_material[WHITE] - m_material[BLACK];
+}
+
+
+MixedScore Board::material(Turn turn) const
+{
+    return m_material[turn] - KingValue;
+}
+
+
+uint8_t Board::phase() const
+{
+    return m_phase;
+}
+
+
+bool Board::legal(Move move) const
+{
+    // Same source and destination squares?
+    if (move.from() == move.to())
+        return false;
+
+    // Ep without the square defined?
+    if (move.is_ep_capture() && (m_enpassant_square == SQUARE_NULL || move.to() != m_enpassant_square))
+        return false;
+
+    // Valid movetype?
+    if (move.move_type() == INVALID_1 || move.move_type() == INVALID_2)
+        return false;
+
+    // Source square is not ours or destination ours?
+    Bitboard our_pieces = (m_turn == WHITE ? get_pieces<WHITE>() : get_pieces<BLACK>());
+    if (!our_pieces.test(move.from()) || our_pieces.test(move.to()))
+        return false;
+
+    // Capture and destination square not occupied by the opponent (including ep)?
+    PieceType piece = get_piece_at(move.from());
+    Bitboard enemy_pieces = get_pieces() & ~our_pieces;
+    if (move.is_ep_capture() && piece == PAWN && m_enpassant_square != SQUARE_NULL)
+        enemy_pieces.set(m_enpassant_square);
+    if (enemy_pieces.test(move.to()) != move.is_capture())
+        return false;
+
+    // Pawn flags
+    if (piece != PAWN && (move.is_double_pawn_push() ||
+        move.is_ep_capture() ||
+        move.is_promotion()))
+        return false;
+
+    // King flags
+    if (piece != KING && move.is_castle())
+        return false;
+
+    Bitboard occupancy = get_pieces();
+    if (piece == PAWN)
+        return legal<PAWN>(move, occupancy);
+    else if (piece == KNIGHT)
+        return legal<KNIGHT>(move, occupancy);
+    else if (piece == BISHOP)
+        return legal<BISHOP>(move, occupancy);
+    else if (piece == ROOK)
+        return legal<ROOK>(move, occupancy);
+    else if (piece == QUEEN)
+        return legal<QUEEN>(move, occupancy);
+    else if (piece == KING)
+        return legal<KING>(move, occupancy);
+    else
+        return false;
+}
+
+
+Bitboard Board::non_pawn_material() const
+{
+    return get_pieces<WHITE, KNIGHT>() | get_pieces<BLACK, KNIGHT>()
+         | get_pieces<WHITE, BISHOP>() | get_pieces<BLACK, BISHOP>()
+         | get_pieces<WHITE, ROOK>()   | get_pieces<BLACK, ROOK>()
+         | get_pieces<WHITE, QUEEN>()  | get_pieces<BLACK, QUEEN>();
+}
+
+Bitboard Board::non_pawn_material(Turn turn) const
+{
+    if (turn == WHITE)
+        return get_pieces<WHITE, KNIGHT>() | get_pieces<WHITE, BISHOP>()
+             | get_pieces<WHITE, ROOK  >() | get_pieces<WHITE, QUEEN>();
+    else
+        return get_pieces<BLACK, KNIGHT>() | get_pieces<BLACK, BISHOP>()
+             | get_pieces<BLACK, ROOK  >() | get_pieces<BLACK, QUEEN>();
+}
+
+
+Bitboard Board::sliders() const
+{
+    return get_pieces<WHITE, BISHOP>() | get_pieces<BLACK, BISHOP>()
+         | get_pieces<WHITE, ROOK>()   | get_pieces<BLACK, ROOK>()
+         | get_pieces<WHITE, QUEEN>()  | get_pieces<BLACK, QUEEN>();
+}
+
+
+
+const NNUE::Accumulator& Board::accumulator(Turn t) const
+{
+    return m_acc[t];
+}
+
+
+
+
+
+Position::Position()
+    : m_boards(1), m_stack(NUM_MAX_DEPTH), m_pos(0), m_extensions(0), m_moves(0), m_reduced(false)
+{}
+
+
+Position::Position(std::string fen)
+    : Position()
+{
+    m_boards[0] = Board(fen);
+}
+
+
+bool Position::is_draw(bool unique) const
+{
+    // Fifty move rule
+    if (board().half_move_clock() >= 100)
+        return true;
+
+    // Repetitions
+    int cur_pos = (int)m_boards.size() - 1;
+    int n_moves = std::min(cur_pos + 1, board().half_move_clock());
+    int min_pos = cur_pos - n_moves + 1;
+    if (n_moves >= (unique ? 4 : 8))
+    {
+        int pos1 = cur_pos - 4;
+        while (pos1 >= min_pos)
+        {
+            if (board() == m_boards[pos1])
+            {
+                if (unique)
+                    return true;
+                int pos2 = pos1 - 4;
+                while (pos2 >= min_pos)
+                {
+                    if (board() == m_boards[pos2])
+                        return true;
+                    pos2 -= 2;
+                }
+
+            }
+            pos1 -= 2;
+        }
+    }
+
+    return false;
+}
+
+
+bool Position::in_check() const
+{
+    return board().checkers();
+}
+
+
+Turn Position::get_turn() const
+{
+    return board().turn();
+}
+
+
+MoveList Position::generate_moves(MoveGenType type)
+{
+    auto list = m_stack.list();
+    board().generate_moves(list, type);
+    return list;
+}
+
+
+void Position::make_move(Move move, bool extension)
+{
+    ++m_stack;
+    ++m_pos;
+    m_boards.push_back(board().make_move(move));
+    m_moves.push_back(MoveInfo{ move, extension });
+
+    if (extension)
+        m_extensions++;
+}
+
+
+void Position::unmake_move()
+{
+    m_boards.pop_back();
+    --m_stack;
+    --m_pos;
+
+    auto info = m_moves.back();
+    if (info.extended)
+        m_extensions--;
+
+    m_moves.pop_back();
+}
+
+
+void Position::make_null_move()
+{
+    ++m_stack;
+    ++m_pos;
+    m_boards.push_back(board().make_null_move());
+    m_moves.push_back(MoveInfo{ MOVE_NULL, false });
+}
+
+
+void Position::unmake_null_move()
+{
+    m_boards.pop_back();
+    --m_stack;
+    --m_pos;
+    m_moves.pop_back();
+}
+
+
+Board& Position::board()
+{
+    return m_boards.back();
+}
+
+
+const Board& Position::board() const
+{
+    return m_boards.back();
+}
+
+
+Hash Position::hash() const
+{
+    return board().hash();
+}
+
+
+MoveList Position::move_list() const
+{
+    return m_stack.list();
+}
+
+
+int Position::num_extensions() const
+{
+    return m_extensions;
+}
+
+
+void Position::set_init_ply()
+{
+    m_pos = 0;
+    m_stack.reset_pos();
+}
+
+
+Depth Position::ply() const
+{
+    return m_pos;
+}
+
+
+bool Position::reduced() const
+{
+    return m_reduced;
+}
+
+
+Move Position::last_move(std::size_t offset) const
+{
+    return m_moves.size() > offset ? m_moves[m_moves.size() - offset - 1].move : MOVE_NULL;
+}
+
+
+std::ostream& operator<<(std::ostream& out, const Board& board)
+{
+    out << "   +------------------------+\n";
+    for (int rank = 7; rank >= 0; rank--)
+    {
+        out << " " << rank + 1 << " |";
+        for (int file = 0; file < 8; file++)
+        {
+            out << " ";
+            Piece pc = board.m_board_pieces[make_square(rank, file)];
+            if (pc == Piece::NO_PIECE)
+                out << '.';
+            else
+                out << fen_piece(pc);
+            out << " ";
+        }
+        out << "|\n";
+        if (rank > 0)
+            out << "   |                        |\n";
+    }
+    out << "   +------------------------+\n";
+    out << "     A  B  C  D  E  F  G  H \n";
+
+    out << "\n";
+    out << "FEN: " << board.to_fen() << "\n";
+    out << "Hash: " << std::hex << board.m_hash << std::dec << "\n";
+
+    if (board.get_pieces().count() <= Syzygy::Cardinality)
+    {
+        auto probe_result = Syzygy::probe_dtz(board);
+        Syzygy::WDL wdl = probe_result.first;
+        int dtz = probe_result.second;
+        if (wdl != Syzygy::WDL_NONE)
+        {
+            wdl = board.turn() == WHITE ? wdl : -wdl;
+            out << "Tablebase: "
+                << (wdl == Syzygy::WDL_LOSS         ? "Black wins"
+                  : wdl == Syzygy::WDL_BLESSED_LOSS ? "Draw (cursed black win)"
+                  : wdl == Syzygy::WDL_DRAW         ? "Draw"
+                  : wdl == Syzygy::WDL_CURSED_WIN   ? "Draw (cursed white win)"
+                  : wdl == Syzygy::WDL_WIN          ? "White wins"
+                  :                                   "error")
+                << " - DTZ: " << dtz
+                << "\n";
+        }
+    }
+    return out;
+}