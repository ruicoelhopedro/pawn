--- conflicted
+++ resolved
@@ -1,819 +1,805 @@
-#pragma once
-
-#include "Types.hpp"
-#include "Bitboard.hpp"
-#include "Move.hpp"
-#include "Zobrist.hpp"
-#include "NNUE.hpp"
-#include <algorithm>
-#include <string>
-
-enum class MoveGenType
-{
-    LEGAL,
-    QUIETS,
-    CAPTURES
-};
-
-class BinaryBoard;
-
-class Board
-{
-    // Required fields
-    Bitboard m_pieces[NUM_PIECE_TYPES][NUM_COLORS];
-    Turn m_turn;
-    CastleFile m_castling_rights[NUM_CASTLE_SIDES][NUM_COLORS];
-    Square m_enpassant_square;
-    int m_half_move_clock;
-    int m_full_move_clock;
-
-    // Updated fields
-    Square m_king_sq[NUM_COLORS];
-    Hash m_hash;
-    Bitboard m_checkers;
-    NNUE::Accumulator m_acc[NUM_COLORS];
-    Piece m_board_pieces[NUM_SQUARES];
-    bool m_simplified;
-
-protected:
-
-    template<Turn TURN, PieceType PIECE_TYPE>
-    void generate_moves(MoveList& list, Bitboard filter, Bitboard occupancy) const
-    {
-        static_assert(PIECE_TYPE != PAWN && PIECE_TYPE != KING, "Pawn and king not supported!");
-
-        Bitboard pieces = m_pieces[PIECE_TYPE][TURN];
-
-        while (pieces)
-        {
-            Square from = pieces.bitscan_forward_reset();
-            Bitboard attacks = Bitboards::get_attacks<PIECE_TYPE>(from, occupancy) & filter;
-
-            while (attacks)
-            {
-                Square to = attacks.bitscan_forward_reset();
-                list.push(from, to, occupancy.test(to) ? CAPTURE : QUIET);
-            }
-        }
-    }
-
-
-    template<Turn TURN>
-    void generate_moves_pawns(MoveList& list, Bitboard filter, Bitboard occupancy) const
-    {
-        constexpr Bitboard rank3 = (TURN == WHITE) ? Bitboards::rank_3 : Bitboards::rank_6;
-        constexpr Bitboard rank7 = (TURN == WHITE) ? Bitboards::rank_7 : Bitboards::rank_2;
-
-        constexpr Direction up = (TURN == WHITE) ? 8 : -8;
-        constexpr Direction left = -1;
-        constexpr Direction right = -left;
-
-        Bitboard enemy_pieces = get_pieces<~TURN>() & filter;
-        Bitboard empty_squares = ~occupancy;
-
-        Bitboard pawns = get_pieces<TURN, PAWN>();
-        Bitboard promoting_pawns = pawns & rank7;
-        Bitboard non_promoting_pawns = pawns & ~rank7;
-
-        // Single and double pawn pushes
-        Bitboard single_pushes = non_promoting_pawns.shift<up>() & empty_squares;
-        Bitboard double_pushes = (single_pushes & rank3).shift<up>() & empty_squares & filter;
-        single_pushes &= filter;
-
-        while (single_pushes)
-        {
-            Square to = single_pushes.bitscan_forward_reset();
-            list.push(to - up, to);
-        }
-        while (double_pushes)
-        {
-            Square to = double_pushes.bitscan_forward_reset();
-            list.push(to - up - up, to, DOUBLE_PAWN_PUSH);
-        }
-
-        // Captures (non ep)
-        Bitboard left_captures  = (non_promoting_pawns & ~Bitboards::a_file).shift<up + left >() & enemy_pieces;
-        Bitboard right_captures = (non_promoting_pawns & ~Bitboards::h_file).shift<up + right>() & enemy_pieces;
-        while (left_captures)
-        {
-            Square to = left_captures.bitscan_forward_reset();
-            list.push(to - (up - 1), to, CAPTURE);
-        }
-        while (right_captures)
-        {
-            Square to = right_captures.bitscan_forward_reset();
-            list.push(to - (up + 1), to, CAPTURE);
-        }
-
-        // En passant: test if the captured pawn is in the filter
-        if (m_enpassant_square != SQUARE_NULL && filter.test(m_enpassant_square - up))
-        {
-            Square king_square = get_pieces<TURN, KING>().bitscan_forward();
-            Bitboard ep_attackers = Bitboards::get_attacks_pawns<~TURN>(m_enpassant_square) & non_promoting_pawns;
-            while (ep_attackers)
-            {
-                // Check if king is in the same rank of the ep capture
-                Square from = ep_attackers.bitscan_forward_reset();
-                if (Bitboards::ranks[rank(from)].test(king_square))
-                {
-                    // Is there an enemy rook or queen in the same rank?
-                    Bitboard rooks_queens = (get_pieces<~TURN, ROOK>() | get_pieces<~TURN, QUEEN>()) & Bitboards::ranks[rank(from)];
-                    if (rooks_queens)
-                    {
-                        // Remove attacker and captured pawn from occupancy and test for check
-                        Bitboard new_occupancy = occupancy;
-                        new_occupancy.reset(from);
-                        new_occupancy.reset(m_enpassant_square - up);
-                        bool check = false;
-                        while (rooks_queens && !check)
-                            check = Bitboards::get_attacks<ROOK>(rooks_queens.bitscan_forward_reset(), new_occupancy).test(king_square);
-
-                        // Skip this ep-capture if it leaves our king in check
-                        if (check)
-                            continue;
-                    }
-                }
-                list.push(from, m_enpassant_square, EP_CAPTURE);
-            }
-        }
-
-        // Promotions
-        Bitboard forward_promo = promoting_pawns.shift<up>() & empty_squares & filter;
-        Bitboard left_capture_promo  = (promoting_pawns & ~Bitboards::a_file).shift<up + left >() & enemy_pieces & filter;
-        Bitboard right_capture_promo = (promoting_pawns & ~Bitboards::h_file).shift<up + right>() & enemy_pieces & filter;
-        while (forward_promo)
-        {
-            Square to = forward_promo.bitscan_forward_reset();
-            list.push_promotions<false>(to - up, to);
-        }
-        while (left_capture_promo)
-        {
-            Square to = left_capture_promo.bitscan_forward_reset();
-            list.push_promotions<true>(to - (up + left), to);
-        }
-        while (right_capture_promo)
-        {
-            Square to = right_capture_promo.bitscan_forward_reset();
-            list.push_promotions<true>(to - (up + right), to);
-        }
-    }
-
-
-    template<Turn TURN>
-    void generate_moves_king(MoveList& list, Bitboard filter, Bitboard occupancy, MoveGenType type) const
-    {
-        Square king_square = get_pieces<TURN, KING>().bitscan_forward();
-        Bitboard attacks = Bitboards::get_attacks<KING>(king_square, occupancy) & filter;
-        Bitboard occupancy_noking = occupancy ^ get_pieces<TURN, KING>();
-
-        while (attacks)
-        {
-            // Test if target square is attacked
-            Square target = attacks.bitscan_forward_reset();
-            if (!attackers<~TURN>(target, occupancy_noking))
-                list.push(king_square, target, occupancy.test(target) ? CAPTURE : QUIET);
-        }
-
-        // Castling when not in check
-        if (!checkers() && type != MoveGenType::CAPTURES)
-        {
-            if (castling_rights(KINGSIDE, TURN) && can_castle<TURN>(KINGSIDE, occupancy))
-                list.push(king_square, Bitboards::castle_target_square[TURN][KINGSIDE], KING_CASTLE);
-            if (castling_rights(QUEENSIDE, TURN) && can_castle<TURN>(QUEENSIDE, occupancy))
-                list.push(king_square, Bitboards::castle_target_square[TURN][QUEENSIDE], QUEEN_CASTLE);
-        }
-
-    }
-
-
-    template<Turn TURN>
-    void generate_moves(MoveList& list, MoveGenType type) const
-    {
-        Bitboard occupancy = get_pieces();
-        Square king_square = get_pieces<TURN, KING>().bitscan_forward();
-        Bitboard pinners;
-        Bitboard pinned = pins<TURN>(king_square, occupancy, pinners);
-
-        Bitboard filter;
-        if (type == MoveGenType::LEGAL)
-            filter = ~get_pieces<TURN>();
-        else if (type == MoveGenType::QUIETS)
-            filter = ~occupancy;
-        else if (type == MoveGenType::CAPTURES)
-            filter = get_pieces<~TURN>();
-
-        // Not a double check
-        if (!checkers().more_than_one())
-        {
-            Bitboard new_filter = filter;
-            if (checkers())
-                new_filter &= (checkers() | Bitboards::between(king_square, checkers().bitscan_forward()));
-
-            // Moves for each piece type (except king)
-            generate_moves_pawns<TURN  >(list, new_filter, occupancy);
-            generate_moves<TURN, KNIGHT>(list, new_filter, occupancy);
-            generate_moves<TURN, BISHOP>(list, new_filter, occupancy);
-            generate_moves<TURN, ROOK  >(list, new_filter, occupancy);
-            generate_moves<TURN, QUEEN >(list, new_filter, occupancy);
-        }
-
-        // King moves: always legal
-        generate_moves_king<TURN>(list, filter, occupancy, type);
-
-        // Check for pins
-        if (pinned)
-        {
-            auto move = list.begin();
-            // Iterate list and pop the move if:
-            // 1. Piece is pinned
-            // 2. The piece can't move to the destination without breaking the pin (or capturing the pinner)
-            while (move != list.end())
-                if (pinned.test(move->from()) && !test_pinned_move<TURN>(move->from(), move->to(), pinners, king_square))
-                    list.pop(move);
-                else
-                    move++;
-        }
-    }
-
-
-    template<Turn TURN>
-    bool test_pinned_move(Square pinned, Square target, Bitboard pinners, Square king_square) const
-    {
-        while (pinners)
-        {
-            // Check if both the source and destination squares are between the king and pinner or capture the pinner
-            Square pinner = pinners.bitscan_forward_reset();
-            Bitboard legals = Bitboards::between(pinner, king_square) | Bitboard::from_single_bit(pinner);
-            if (legals.test(pinned) && legals.test(target))
-                return true;
-        }
-        return false;
-    }
-
-
-    inline bool castling_rights(CastleSide side, Turn turn) const
-    {
-        return m_castling_rights[side][turn] != CastleFile::NONE;
-    }
-
-
-    CastleFile get_castling_rook(Turn turn, CastleSide side) const;
-
-
-    Hash generate_hash() const;
-
-
-    void update_checkers();
-
-
-    inline void move_piece(PieceType piece, Turn turn, Square from, Square to)
-    {
-        m_pieces[piece][turn].reset(from);
-        m_pieces[piece][turn].set(to);
-        m_hash ^= Zobrist::get_piece_turn_square(piece, turn, from);
-        m_hash ^= Zobrist::get_piece_turn_square(piece, turn, to);
-        m_board_pieces[from] = NO_PIECE;
-        m_board_pieces[to] = get_piece(piece, turn);
-        if (!m_simplified)
-        {
-            m_acc[WHITE].pop(piece, from, m_king_sq[WHITE], turn, WHITE);
-            m_acc[BLACK].pop(piece, from, m_king_sq[BLACK], turn, BLACK);
-            m_acc[WHITE].push(piece,  to, m_king_sq[WHITE], turn, WHITE);
-            m_acc[BLACK].push(piece,  to, m_king_sq[BLACK], turn, BLACK);
-        }
-    }
-
-
-    inline void set_castling(CastleSide side, Turn turn, CastleFile file)
-    {
-        m_hash ^= Zobrist::get_castle_side_turn(side, turn);
-        m_castling_rights[side][turn] = file;
-    }
-
-
-    inline void unset_castling(CastleSide side, Turn turn)
-    {
-        if (m_castling_rights[side][turn] != CastleFile::NONE)
-        {
-            m_hash ^= Zobrist::get_castle_side_turn(side, turn);
-            m_castling_rights[side][turn] = CastleFile::NONE;
-        }
-    }
-
-
-    template<Turn TURN>
-    void update_checkers()
-    {
-        Bitboard king_bb = get_pieces<TURN, KING>();
-        Square king_square = king_bb.bitscan_forward();
-        m_checkers = attackers<~TURN>(king_square, get_pieces());
-    }
-
-
-    template<Turn TURN, PieceType PIECE_TYPE>
-    bool legal(Move move, Bitboard occupancy) const
-    {
-        Bitboard filter = ~get_pieces<TURN>();
-        Square king_square = get_pieces<TURN, KING>().bitscan_forward();
-        if (checkers())
-            filter = (checkers() | Bitboards::between(king_square, checkers().bitscan_forward()));
-
-        // Double check and non-king move
-        if (checkers().more_than_one() && PIECE_TYPE != KING)
-            return false;
-
-        // Per piece logic
-        if (PIECE_TYPE == PAWN)
-        {
-            constexpr Bitboard rank2 = (TURN == WHITE) ? Bitboards::rank_2 : Bitboards::rank_7;
-            constexpr Bitboard rank7 = (TURN == WHITE) ? Bitboards::rank_7 : Bitboards::rank_2;
-            constexpr Direction up_vec = (TURN == WHITE) ? 1 : -1;
-            constexpr Direction up = (TURN == WHITE) ? 8 : -8;
-            constexpr Direction left = -1;
-            constexpr Direction right = -left;
-
-            // Quick check on move direction and square distance
-            int dist = up_vec * (move.to() - move.from());
-            if ((dist < 7) || (dist > 9 && dist != 16))
-                return false;
-
-            // Promotions on non-rank 7
-            if (rank7.test(move.from()) != move.is_promotion())
-                return false;
-
-            // Short double pawn pushes
-            if (dist < 16 && move.is_double_pawn_push())
-                return false;
-
-            if (dist == 8)
-            {
-                // Single pushes
-                if (move.is_capture())
-                    return false;
-                if (occupancy.test(move.to()) || !filter.test(move.to()))
-                    return false;
-            }
-            else if (dist == 16)
-            {
-                // Double pushes
-                if (!rank2.test(move.from()) || occupancy.test(move.to()) || occupancy.test(move.to() - up) || !filter.test(move.to()))
-                    return false;
-                if (!move.is_double_pawn_push())
-                    return false;
-            }
-            else
-            {
-                // Captures
-                if (!move.is_capture())
-                    return false;
-
-                // Enemy pieces (with ep)
-                Bitboard enemy_pieces = get_pieces<~TURN>() & filter;
-                if (m_enpassant_square != SQUARE_NULL && filter.test(m_enpassant_square - up))
-                    enemy_pieces.set(m_enpassant_square);
-
-                // Generate and test captures for this pawn
-                Bitboard pawn = Bitboard::from_single_bit(move.from());
-                Bitboard left_captures = (pawn & ~Bitboards::a_file).shift<up + left >() & enemy_pieces;
-                Bitboard right_captures = (pawn & ~Bitboards::h_file).shift<up + right>() & enemy_pieces;
-                if (!left_captures.test(move.to()) && !right_captures.test(move.to()))
-                    return false;
-
-                // Is ep capture?
-                if (move.to() == m_enpassant_square)
-                {
-                    if (!move.is_ep_capture())
-                        return false;
-
-                    // King in the same rank?
-                    if (Bitboards::ranks[rank(move.from())].test(king_square))
-                    {
-                        // Is there an enemy rook or queen in the same rank?
-                        Bitboard rooks_queens = (get_pieces<~TURN, ROOK>() | get_pieces<~TURN, QUEEN>()) & Bitboards::ranks[rank(move.from())];
-                        if (rooks_queens)
-                        {
-                            // Remove attacker and captured pawn from occupancy and test for check
-                            Bitboard new_occupancy = occupancy;
-                            new_occupancy.reset(move.from());
-                            new_occupancy.reset(m_enpassant_square - up);
-                            while (rooks_queens)
-                                if (Bitboards::get_attacks<ROOK>(rooks_queens.bitscan_forward_reset(), new_occupancy).test(king_square))
-                                    return false;
-                        }
-                    }
-                }
-            }
-        }
-        else if (PIECE_TYPE == KING)
-        {
-            Bitboard occupancy_noking = occupancy ^ get_pieces<TURN, KING>();
-            Bitboard attacks = Bitboards::get_attacks<PIECE_TYPE>(move.from(), occupancy);
-            // If move pseudolegal, return whether the target square is attacked or not
-            if (!move.is_castle() && attacks.test(move.to()))
-                return !attackers<~TURN>(move.to(), occupancy_noking);
-
-            // Castling test
-            if (!checkers() && move.is_castle())
-            {
-                // Starting square
-                if (move.from() != m_king_sq[TURN])
-                    return false;
-                // Kingside
-                if (castling_rights(KINGSIDE, TURN) && move.move_type() == KING_CASTLE &&
-                    move.to() == Bitboards::castle_target_square[TURN][KINGSIDE] &&
-                    can_castle<TURN>(KINGSIDE, occupancy))
-                    return true;
-                // Queenside
-                if (castling_rights(QUEENSIDE, TURN) && move.move_type() == QUEEN_CASTLE &&
-                    move.to() == Bitboards::castle_target_square[TURN][QUEENSIDE] &&
-                    can_castle<TURN>(QUEENSIDE, occupancy))
-                    return true;
-            }
-
-            return false;
-        }
-        else
-        {
-            Bitboard attacks = Bitboards::get_attacks<PIECE_TYPE>(move.from(), occupancy) & filter;
-            if (!attacks.test(move.to()))
-                return false;
-        }
-
-        // Pinned move test
-        Bitboard pinners;
-        Bitboard pinned = pins<TURN>(king_square, occupancy, pinners);
-        return !(pinned.test(move.from()) && !test_pinned_move<TURN>(move.from(), move.to(), pinners, king_square));
-    }
-
-
-    template<PieceType PIECE_TYPE>
-    bool legal(Move move, Bitboard occupancy) const
-    {
-        if (m_turn == WHITE)
-            return legal<WHITE, PIECE_TYPE>(move, occupancy);
-        else
-            return legal<BLACK, PIECE_TYPE>(move, occupancy);
-    }
-
-    void regen_psqt(Turn turn);
-
-public:
-    Board();
-
-
-    Board(std::string fen);
-
-
-    Board(const BinaryBoard& bb, bool simplified = false);
-
-
-    bool valid() const;
-
-
-    friend std::ostream& operator<<(std::ostream& out, const Board& board);
-
-
-    std::string to_fen() const;
-
-
-    Board make_move(Move move) const;
-
-
-    Board make_null_move();
-
-
-    int half_move_clock() const;
-
-
-    void generate_moves(MoveList& list, MoveGenType type) const;
-
-
-    Hash hash_after(Move move) const;
-
-
-    inline void set_piece(PieceType piece, Turn turn, Square square)
-    {
-        m_pieces[piece][turn].set(square);
-        m_hash ^= Zobrist::get_piece_turn_square(piece, turn, square);
-        m_board_pieces[square] = get_piece(piece, turn);
-<<<<<<< HEAD
-        if (!m_simplified)
-        {
-            m_acc[WHITE].push(piece, square, m_king_sq[WHITE], turn, WHITE);
-            m_acc[BLACK].push(piece, square, m_king_sq[BLACK], turn, BLACK);
-        }
-        m_material[turn] += piece_value[piece];
-        m_phase -= Phases::Pieces[piece];
-=======
-        m_acc[WHITE].push(piece, square, m_king_sq[WHITE], turn, WHITE);
-        m_acc[BLACK].push(piece, square, m_king_sq[BLACK], turn, BLACK);
->>>>>>> f3e1fa8d
-    }
-
-
-    inline void pop_piece(PieceType piece, Turn turn, Square square)
-    {
-        m_pieces[piece][turn].reset(square);
-        m_hash ^= Zobrist::get_piece_turn_square(piece, turn, square);
-        m_board_pieces[square] = NO_PIECE;
-<<<<<<< HEAD
-        if (!m_simplified)
-        {
-            m_acc[WHITE].pop(piece, square, m_king_sq[WHITE], turn, WHITE);
-            m_acc[BLACK].pop(piece, square, m_king_sq[BLACK], turn, BLACK);
-        }
-        m_material[turn] -= piece_value[piece];
-        m_phase += Phases::Pieces[piece];
-=======
-        m_acc[WHITE].pop(piece, square, m_king_sq[WHITE], turn, WHITE);
-        m_acc[BLACK].pop(piece, square, m_king_sq[BLACK], turn, BLACK);
->>>>>>> f3e1fa8d
-    }
-
-
-    inline PieceType get_piece_at(Square square) const
-    {
-        return get_piece_type(m_board_pieces[square]);
-    }
-
-
-    inline Piece piece(Square square) const
-    {
-        return m_board_pieces[square];
-    }
-
-
-    inline CastleFile castle_rights(Turn turn, CastleSide side) const
-    {
-        return m_castling_rights[side][turn];
-    }
-
-
-    inline bool castle_rights_side(Turn turn, CastleSide side) const
-    {
-        return m_castling_rights[side][turn] != CastleFile::NONE;
-    }
-
-    bool is_valid() const;
-
-
-    template<Turn TURN, PieceType PIECE_TYPE>
-    Bitboard get_pieces() const { return m_pieces[PIECE_TYPE][TURN]; }
-
-
-    template<PieceType PIECE_TYPE>
-    Bitboard get_pieces() const { return m_pieces[PIECE_TYPE][WHITE] | m_pieces[PIECE_TYPE][BLACK]; }
-
-
-    template<Turn TURN>
-    Bitboard get_pieces() const
-    {
-        return m_pieces[PAWN  ][TURN]
-             | m_pieces[KNIGHT][TURN]
-             | m_pieces[BISHOP][TURN]
-             | m_pieces[ROOK  ][TURN]
-             | m_pieces[QUEEN ][TURN]
-             | m_pieces[KING  ][TURN];
-    }
-
-
-    Bitboard get_pieces() const;
-
-
-    Bitboard get_pieces(Turn turn, PieceType piece) const;
-
-
-    Bitboard checkers() const;
-
-
-    Turn turn() const;
-
-
-    template<Turn TURN>
-    Bitboard attackers(Square square, Bitboard occupancy) const
-    {
-        return (Bitboards::get_attacks_pawns<~TURN>(square)       &  get_pieces<TURN, PAWN  >())                              |
-               (Bitboards::get_attacks<KNIGHT>(square, occupancy) &  get_pieces<TURN, KNIGHT>())                              |
-               (Bitboards::get_attacks<BISHOP>(square, occupancy) & (get_pieces<TURN, BISHOP>() | get_pieces<TURN, QUEEN>())) |
-               (Bitboards::get_attacks<ROOK  >(square, occupancy) & (get_pieces<TURN, ROOK  >() | get_pieces<TURN, QUEEN>())) |
-               (Bitboards::get_attacks<KING  >(square, occupancy) &  get_pieces<TURN, KING  >());
-    }
-
-
-    template<Turn TURN>
-    Bitboard attackers_battery(Square square, Bitboard occupancy) const
-    {
-        Bitboard bishops = get_pieces<TURN, BISHOP>() | get_pieces<TURN, QUEEN>();
-        Bitboard rooks = get_pieces<TURN, ROOK>() | get_pieces<TURN, QUEEN>();
-        return (Bitboards::get_attacks_pawns<~TURN>(square)                 & get_pieces<TURN, PAWN  >()) |
-               (Bitboards::get_attacks<KNIGHT>(square, occupancy)           & get_pieces<TURN, KNIGHT>()) |
-               (Bitboards::get_attacks<BISHOP>(square, occupancy ^ bishops) & bishops)                    |
-               (Bitboards::get_attacks<ROOK  >(square, occupancy ^ rooks)   & rooks)                      |
-               (Bitboards::get_attacks<KING  >(square, occupancy)           & get_pieces<TURN, KING>());
-    }
-
-
-    Bitboard attackers(Square square, Bitboard occupancy, Turn turn) const;
-
-
-    template<Turn TURN>
-    Bitboard pins(Square square, Bitboard occupancy, Bitboard& pinners) const
-    {
-        // Select sliding pieces from opponent
-        Bitboard bishops = m_pieces[BISHOP][~TURN] | m_pieces[QUEEN][~TURN];
-        Bitboard rooks   = m_pieces[ROOK][~TURN]   | m_pieces[QUEEN][~TURN];
-
-        // Select candidates for pinning one of our pieces
-        Bitboard pinner_candidates = (Bitboards::diagonals[square]   & bishops) |
-                                     (Bitboards::ranks_files[square] & rooks);
-
-        // Build an occupancy excluding pinner candidates
-        Bitboard occupancy_excluded = occupancy ^ pinner_candidates;
-
-        Bitboard pinned;
-        pinners = Bitboard();
-
-        // Iterate over possible pinners
-        while (pinner_candidates)
-        {
-            // Build a bitboard with pieces between target square and pinner
-            int pinner = pinner_candidates.bitscan_forward_reset();
-            Bitboard pieces_between = Bitboards::between(square, pinner) & occupancy_excluded;
-
-            // Check if it is a pin
-            if (pieces_between && !pieces_between.more_than_one())
-            {
-                // Yep, flag it and store pinner
-                pinned |= pieces_between;
-                pinners.set(pinner);
-            }
-        }
-
-        return pinned;
-    }
-
-
-    template<Turn TURN>
-    bool can_castle(CastleSide side, Bitboard occupancy) const
-    {
-        // Remove king and rook from occupancy
-        Square king_sq = m_king_sq[TURN];
-        Square rook_sq = get_rook_square(m_castling_rights[side][TURN], TURN);
-        occupancy.reset(king_sq);
-        occupancy.reset(rook_sq);
-        
-        // Build bitboards for the squares that the king and rook will travel
-        Square king_target = Bitboards::castle_target_square[TURN][side];
-        Square rook_target = Bitboards::castle_target_square[TURN][side] + (side == KINGSIDE ? -1 : 1);
-        Bitboard king_travel = Bitboards::between(king_sq, king_target) | Bitboard::from_single_bit(king_target);
-        Bitboard rook_travel = Bitboards::between(rook_sq, rook_target) | Bitboard::from_single_bit(rook_target);
-
-        // Check if traveling squares are empty
-        if (bool(occupancy & king_travel) || bool(occupancy & rook_travel))
-            return false;
-
-        // Check if the king's traveling squares are attacked
-        while (king_travel)
-            if (attackers<~TURN>(king_travel.bitscan_forward_reset(), occupancy))
-                return false;
-
-        return true;
-    }
-
-
-    inline Square ep_square() const { return m_enpassant_square; }
-
-
-    inline bool can_castle() const
-    {
-        return castling_rights(KINGSIDE, WHITE)  || castling_rights(KINGSIDE, BLACK) ||
-               castling_rights(QUEENSIDE, WHITE) || castling_rights(QUEENSIDE, BLACK);
-    }
-
-
-    bool operator==(const Board& other) const;
-
-
-    Hash hash() const;
-
-
-    Square least_valuable(Bitboard bb) const;
-
-
-    Score see(Move move, Score threshold = 0) const;
-
-
-    bool legal(Move move) const;
-
-
-    Bitboard non_pawn_material() const;
-
-
-    Bitboard non_pawn_material(Turn turn) const;
-
-
-    Bitboard sliders() const;
-
-
-    const NNUE::Accumulator& accumulator(Turn t) const;
-
-
-    std::string to_uci(Move m) const;
-};
-
-
-struct MoveInfo
-{
-    Move move;
-    bool extended;
-};
-
-
-
-class Position
-{
-    std::vector<Board> m_boards;
-    MoveStack m_stack;
-    int m_pos;
-    int m_extensions;
-    std::vector<MoveInfo> m_moves;
-    bool m_reduced;
-
-public:
-    Position();
-
-
-    Position(std::string fen);
-
-
-    bool is_draw(bool unique) const;
-
-
-    bool in_check() const;
-
-
-    Turn get_turn() const;
-
-
-    MoveList generate_moves(MoveGenType type);
-
-
-    void make_move(Move move, bool extension = false);
-
-
-    void unmake_move();
-
-
-    void make_null_move();
-
-
-    void unmake_null_move();
-
-
-    Board& board();
-
-
-    const Board& board() const;
-
-
-    Hash hash() const;
-
-
-    MoveList move_list() const;
-
-
-    int num_extensions() const;
-
-
-    void set_init_ply();
-
-
-    Depth ply() const;
-
-
-    bool reduced() const;
-
-
-    Move last_move(std::size_t offset = 0) const;
-
-
-    inline int game_ply() const { return m_boards.size(); }
-
-
-    const Board& last_board() const;
-};
-
-
-std::ostream& operator<<(std::ostream& out, const Board& board);
-
-
-PieceType fen_piece(char c);
-
-
-char fen_piece(Piece pc);
-
-
-CastleSide fen_castle_side(char c);
-
-
+#pragma once
+
+#include "Types.hpp"
+#include "Bitboard.hpp"
+#include "Move.hpp"
+#include "Zobrist.hpp"
+#include "NNUE.hpp"
+#include <algorithm>
+#include <string>
+
+enum class MoveGenType
+{
+    LEGAL,
+    QUIETS,
+    CAPTURES
+};
+
+class BinaryBoard;
+
+class Board
+{
+    // Required fields
+    Bitboard m_pieces[NUM_PIECE_TYPES][NUM_COLORS];
+    Turn m_turn;
+    CastleFile m_castling_rights[NUM_CASTLE_SIDES][NUM_COLORS];
+    Square m_enpassant_square;
+    int m_half_move_clock;
+    int m_full_move_clock;
+
+    // Updated fields
+    Square m_king_sq[NUM_COLORS];
+    Hash m_hash;
+    Bitboard m_checkers;
+    NNUE::Accumulator m_acc[NUM_COLORS];
+    Piece m_board_pieces[NUM_SQUARES];
+    bool m_simplified;
+
+protected:
+
+    template<Turn TURN, PieceType PIECE_TYPE>
+    void generate_moves(MoveList& list, Bitboard filter, Bitboard occupancy) const
+    {
+        static_assert(PIECE_TYPE != PAWN && PIECE_TYPE != KING, "Pawn and king not supported!");
+
+        Bitboard pieces = m_pieces[PIECE_TYPE][TURN];
+
+        while (pieces)
+        {
+            Square from = pieces.bitscan_forward_reset();
+            Bitboard attacks = Bitboards::get_attacks<PIECE_TYPE>(from, occupancy) & filter;
+
+            while (attacks)
+            {
+                Square to = attacks.bitscan_forward_reset();
+                list.push(from, to, occupancy.test(to) ? CAPTURE : QUIET);
+            }
+        }
+    }
+
+
+    template<Turn TURN>
+    void generate_moves_pawns(MoveList& list, Bitboard filter, Bitboard occupancy) const
+    {
+        constexpr Bitboard rank3 = (TURN == WHITE) ? Bitboards::rank_3 : Bitboards::rank_6;
+        constexpr Bitboard rank7 = (TURN == WHITE) ? Bitboards::rank_7 : Bitboards::rank_2;
+
+        constexpr Direction up = (TURN == WHITE) ? 8 : -8;
+        constexpr Direction left = -1;
+        constexpr Direction right = -left;
+
+        Bitboard enemy_pieces = get_pieces<~TURN>() & filter;
+        Bitboard empty_squares = ~occupancy;
+
+        Bitboard pawns = get_pieces<TURN, PAWN>();
+        Bitboard promoting_pawns = pawns & rank7;
+        Bitboard non_promoting_pawns = pawns & ~rank7;
+
+        // Single and double pawn pushes
+        Bitboard single_pushes = non_promoting_pawns.shift<up>() & empty_squares;
+        Bitboard double_pushes = (single_pushes & rank3).shift<up>() & empty_squares & filter;
+        single_pushes &= filter;
+
+        while (single_pushes)
+        {
+            Square to = single_pushes.bitscan_forward_reset();
+            list.push(to - up, to);
+        }
+        while (double_pushes)
+        {
+            Square to = double_pushes.bitscan_forward_reset();
+            list.push(to - up - up, to, DOUBLE_PAWN_PUSH);
+        }
+
+        // Captures (non ep)
+        Bitboard left_captures  = (non_promoting_pawns & ~Bitboards::a_file).shift<up + left >() & enemy_pieces;
+        Bitboard right_captures = (non_promoting_pawns & ~Bitboards::h_file).shift<up + right>() & enemy_pieces;
+        while (left_captures)
+        {
+            Square to = left_captures.bitscan_forward_reset();
+            list.push(to - (up - 1), to, CAPTURE);
+        }
+        while (right_captures)
+        {
+            Square to = right_captures.bitscan_forward_reset();
+            list.push(to - (up + 1), to, CAPTURE);
+        }
+
+        // En passant: test if the captured pawn is in the filter
+        if (m_enpassant_square != SQUARE_NULL && filter.test(m_enpassant_square - up))
+        {
+            Square king_square = get_pieces<TURN, KING>().bitscan_forward();
+            Bitboard ep_attackers = Bitboards::get_attacks_pawns<~TURN>(m_enpassant_square) & non_promoting_pawns;
+            while (ep_attackers)
+            {
+                // Check if king is in the same rank of the ep capture
+                Square from = ep_attackers.bitscan_forward_reset();
+                if (Bitboards::ranks[rank(from)].test(king_square))
+                {
+                    // Is there an enemy rook or queen in the same rank?
+                    Bitboard rooks_queens = (get_pieces<~TURN, ROOK>() | get_pieces<~TURN, QUEEN>()) & Bitboards::ranks[rank(from)];
+                    if (rooks_queens)
+                    {
+                        // Remove attacker and captured pawn from occupancy and test for check
+                        Bitboard new_occupancy = occupancy;
+                        new_occupancy.reset(from);
+                        new_occupancy.reset(m_enpassant_square - up);
+                        bool check = false;
+                        while (rooks_queens && !check)
+                            check = Bitboards::get_attacks<ROOK>(rooks_queens.bitscan_forward_reset(), new_occupancy).test(king_square);
+
+                        // Skip this ep-capture if it leaves our king in check
+                        if (check)
+                            continue;
+                    }
+                }
+                list.push(from, m_enpassant_square, EP_CAPTURE);
+            }
+        }
+
+        // Promotions
+        Bitboard forward_promo = promoting_pawns.shift<up>() & empty_squares & filter;
+        Bitboard left_capture_promo  = (promoting_pawns & ~Bitboards::a_file).shift<up + left >() & enemy_pieces & filter;
+        Bitboard right_capture_promo = (promoting_pawns & ~Bitboards::h_file).shift<up + right>() & enemy_pieces & filter;
+        while (forward_promo)
+        {
+            Square to = forward_promo.bitscan_forward_reset();
+            list.push_promotions<false>(to - up, to);
+        }
+        while (left_capture_promo)
+        {
+            Square to = left_capture_promo.bitscan_forward_reset();
+            list.push_promotions<true>(to - (up + left), to);
+        }
+        while (right_capture_promo)
+        {
+            Square to = right_capture_promo.bitscan_forward_reset();
+            list.push_promotions<true>(to - (up + right), to);
+        }
+    }
+
+
+    template<Turn TURN>
+    void generate_moves_king(MoveList& list, Bitboard filter, Bitboard occupancy, MoveGenType type) const
+    {
+        Square king_square = get_pieces<TURN, KING>().bitscan_forward();
+        Bitboard attacks = Bitboards::get_attacks<KING>(king_square, occupancy) & filter;
+        Bitboard occupancy_noking = occupancy ^ get_pieces<TURN, KING>();
+
+        while (attacks)
+        {
+            // Test if target square is attacked
+            Square target = attacks.bitscan_forward_reset();
+            if (!attackers<~TURN>(target, occupancy_noking))
+                list.push(king_square, target, occupancy.test(target) ? CAPTURE : QUIET);
+        }
+
+        // Castling when not in check
+        if (!checkers() && type != MoveGenType::CAPTURES)
+        {
+            if (castling_rights(KINGSIDE, TURN) && can_castle<TURN>(KINGSIDE, occupancy))
+                list.push(king_square, Bitboards::castle_target_square[TURN][KINGSIDE], KING_CASTLE);
+            if (castling_rights(QUEENSIDE, TURN) && can_castle<TURN>(QUEENSIDE, occupancy))
+                list.push(king_square, Bitboards::castle_target_square[TURN][QUEENSIDE], QUEEN_CASTLE);
+        }
+
+    }
+
+
+    template<Turn TURN>
+    void generate_moves(MoveList& list, MoveGenType type) const
+    {
+        Bitboard occupancy = get_pieces();
+        Square king_square = get_pieces<TURN, KING>().bitscan_forward();
+        Bitboard pinners;
+        Bitboard pinned = pins<TURN>(king_square, occupancy, pinners);
+
+        Bitboard filter;
+        if (type == MoveGenType::LEGAL)
+            filter = ~get_pieces<TURN>();
+        else if (type == MoveGenType::QUIETS)
+            filter = ~occupancy;
+        else if (type == MoveGenType::CAPTURES)
+            filter = get_pieces<~TURN>();
+
+        // Not a double check
+        if (!checkers().more_than_one())
+        {
+            Bitboard new_filter = filter;
+            if (checkers())
+                new_filter &= (checkers() | Bitboards::between(king_square, checkers().bitscan_forward()));
+
+            // Moves for each piece type (except king)
+            generate_moves_pawns<TURN  >(list, new_filter, occupancy);
+            generate_moves<TURN, KNIGHT>(list, new_filter, occupancy);
+            generate_moves<TURN, BISHOP>(list, new_filter, occupancy);
+            generate_moves<TURN, ROOK  >(list, new_filter, occupancy);
+            generate_moves<TURN, QUEEN >(list, new_filter, occupancy);
+        }
+
+        // King moves: always legal
+        generate_moves_king<TURN>(list, filter, occupancy, type);
+
+        // Check for pins
+        if (pinned)
+        {
+            auto move = list.begin();
+            // Iterate list and pop the move if:
+            // 1. Piece is pinned
+            // 2. The piece can't move to the destination without breaking the pin (or capturing the pinner)
+            while (move != list.end())
+                if (pinned.test(move->from()) && !test_pinned_move<TURN>(move->from(), move->to(), pinners, king_square))
+                    list.pop(move);
+                else
+                    move++;
+        }
+    }
+
+
+    template<Turn TURN>
+    bool test_pinned_move(Square pinned, Square target, Bitboard pinners, Square king_square) const
+    {
+        while (pinners)
+        {
+            // Check if both the source and destination squares are between the king and pinner or capture the pinner
+            Square pinner = pinners.bitscan_forward_reset();
+            Bitboard legals = Bitboards::between(pinner, king_square) | Bitboard::from_single_bit(pinner);
+            if (legals.test(pinned) && legals.test(target))
+                return true;
+        }
+        return false;
+    }
+
+
+    inline bool castling_rights(CastleSide side, Turn turn) const
+    {
+        return m_castling_rights[side][turn] != CastleFile::NONE;
+    }
+
+
+    CastleFile get_castling_rook(Turn turn, CastleSide side) const;
+
+
+    Hash generate_hash() const;
+
+
+    void update_checkers();
+
+
+    inline void move_piece(PieceType piece, Turn turn, Square from, Square to)
+    {
+        m_pieces[piece][turn].reset(from);
+        m_pieces[piece][turn].set(to);
+        m_hash ^= Zobrist::get_piece_turn_square(piece, turn, from);
+        m_hash ^= Zobrist::get_piece_turn_square(piece, turn, to);
+        m_board_pieces[from] = NO_PIECE;
+        m_board_pieces[to] = get_piece(piece, turn);
+        if (!m_simplified)
+        {
+            m_acc[WHITE].pop(piece, from, m_king_sq[WHITE], turn, WHITE);
+            m_acc[BLACK].pop(piece, from, m_king_sq[BLACK], turn, BLACK);
+            m_acc[WHITE].push(piece,  to, m_king_sq[WHITE], turn, WHITE);
+            m_acc[BLACK].push(piece,  to, m_king_sq[BLACK], turn, BLACK);
+        }
+    }
+
+
+    inline void set_castling(CastleSide side, Turn turn, CastleFile file)
+    {
+        m_hash ^= Zobrist::get_castle_side_turn(side, turn);
+        m_castling_rights[side][turn] = file;
+    }
+
+
+    inline void unset_castling(CastleSide side, Turn turn)
+    {
+        if (m_castling_rights[side][turn] != CastleFile::NONE)
+        {
+            m_hash ^= Zobrist::get_castle_side_turn(side, turn);
+            m_castling_rights[side][turn] = CastleFile::NONE;
+        }
+    }
+
+
+    template<Turn TURN>
+    void update_checkers()
+    {
+        Bitboard king_bb = get_pieces<TURN, KING>();
+        Square king_square = king_bb.bitscan_forward();
+        m_checkers = attackers<~TURN>(king_square, get_pieces());
+    }
+
+
+    template<Turn TURN, PieceType PIECE_TYPE>
+    bool legal(Move move, Bitboard occupancy) const
+    {
+        Bitboard filter = ~get_pieces<TURN>();
+        Square king_square = get_pieces<TURN, KING>().bitscan_forward();
+        if (checkers())
+            filter = (checkers() | Bitboards::between(king_square, checkers().bitscan_forward()));
+
+        // Double check and non-king move
+        if (checkers().more_than_one() && PIECE_TYPE != KING)
+            return false;
+
+        // Per piece logic
+        if (PIECE_TYPE == PAWN)
+        {
+            constexpr Bitboard rank2 = (TURN == WHITE) ? Bitboards::rank_2 : Bitboards::rank_7;
+            constexpr Bitboard rank7 = (TURN == WHITE) ? Bitboards::rank_7 : Bitboards::rank_2;
+            constexpr Direction up_vec = (TURN == WHITE) ? 1 : -1;
+            constexpr Direction up = (TURN == WHITE) ? 8 : -8;
+            constexpr Direction left = -1;
+            constexpr Direction right = -left;
+
+            // Quick check on move direction and square distance
+            int dist = up_vec * (move.to() - move.from());
+            if ((dist < 7) || (dist > 9 && dist != 16))
+                return false;
+
+            // Promotions on non-rank 7
+            if (rank7.test(move.from()) != move.is_promotion())
+                return false;
+
+            // Short double pawn pushes
+            if (dist < 16 && move.is_double_pawn_push())
+                return false;
+
+            if (dist == 8)
+            {
+                // Single pushes
+                if (move.is_capture())
+                    return false;
+                if (occupancy.test(move.to()) || !filter.test(move.to()))
+                    return false;
+            }
+            else if (dist == 16)
+            {
+                // Double pushes
+                if (!rank2.test(move.from()) || occupancy.test(move.to()) || occupancy.test(move.to() - up) || !filter.test(move.to()))
+                    return false;
+                if (!move.is_double_pawn_push())
+                    return false;
+            }
+            else
+            {
+                // Captures
+                if (!move.is_capture())
+                    return false;
+
+                // Enemy pieces (with ep)
+                Bitboard enemy_pieces = get_pieces<~TURN>() & filter;
+                if (m_enpassant_square != SQUARE_NULL && filter.test(m_enpassant_square - up))
+                    enemy_pieces.set(m_enpassant_square);
+
+                // Generate and test captures for this pawn
+                Bitboard pawn = Bitboard::from_single_bit(move.from());
+                Bitboard left_captures = (pawn & ~Bitboards::a_file).shift<up + left >() & enemy_pieces;
+                Bitboard right_captures = (pawn & ~Bitboards::h_file).shift<up + right>() & enemy_pieces;
+                if (!left_captures.test(move.to()) && !right_captures.test(move.to()))
+                    return false;
+
+                // Is ep capture?
+                if (move.to() == m_enpassant_square)
+                {
+                    if (!move.is_ep_capture())
+                        return false;
+
+                    // King in the same rank?
+                    if (Bitboards::ranks[rank(move.from())].test(king_square))
+                    {
+                        // Is there an enemy rook or queen in the same rank?
+                        Bitboard rooks_queens = (get_pieces<~TURN, ROOK>() | get_pieces<~TURN, QUEEN>()) & Bitboards::ranks[rank(move.from())];
+                        if (rooks_queens)
+                        {
+                            // Remove attacker and captured pawn from occupancy and test for check
+                            Bitboard new_occupancy = occupancy;
+                            new_occupancy.reset(move.from());
+                            new_occupancy.reset(m_enpassant_square - up);
+                            while (rooks_queens)
+                                if (Bitboards::get_attacks<ROOK>(rooks_queens.bitscan_forward_reset(), new_occupancy).test(king_square))
+                                    return false;
+                        }
+                    }
+                }
+            }
+        }
+        else if (PIECE_TYPE == KING)
+        {
+            Bitboard occupancy_noking = occupancy ^ get_pieces<TURN, KING>();
+            Bitboard attacks = Bitboards::get_attacks<PIECE_TYPE>(move.from(), occupancy);
+            // If move pseudolegal, return whether the target square is attacked or not
+            if (!move.is_castle() && attacks.test(move.to()))
+                return !attackers<~TURN>(move.to(), occupancy_noking);
+
+            // Castling test
+            if (!checkers() && move.is_castle())
+            {
+                // Starting square
+                if (move.from() != m_king_sq[TURN])
+                    return false;
+                // Kingside
+                if (castling_rights(KINGSIDE, TURN) && move.move_type() == KING_CASTLE &&
+                    move.to() == Bitboards::castle_target_square[TURN][KINGSIDE] &&
+                    can_castle<TURN>(KINGSIDE, occupancy))
+                    return true;
+                // Queenside
+                if (castling_rights(QUEENSIDE, TURN) && move.move_type() == QUEEN_CASTLE &&
+                    move.to() == Bitboards::castle_target_square[TURN][QUEENSIDE] &&
+                    can_castle<TURN>(QUEENSIDE, occupancy))
+                    return true;
+            }
+
+            return false;
+        }
+        else
+        {
+            Bitboard attacks = Bitboards::get_attacks<PIECE_TYPE>(move.from(), occupancy) & filter;
+            if (!attacks.test(move.to()))
+                return false;
+        }
+
+        // Pinned move test
+        Bitboard pinners;
+        Bitboard pinned = pins<TURN>(king_square, occupancy, pinners);
+        return !(pinned.test(move.from()) && !test_pinned_move<TURN>(move.from(), move.to(), pinners, king_square));
+    }
+
+
+    template<PieceType PIECE_TYPE>
+    bool legal(Move move, Bitboard occupancy) const
+    {
+        if (m_turn == WHITE)
+            return legal<WHITE, PIECE_TYPE>(move, occupancy);
+        else
+            return legal<BLACK, PIECE_TYPE>(move, occupancy);
+    }
+
+    void regen_psqt(Turn turn);
+
+public:
+    Board();
+
+
+    Board(std::string fen);
+
+
+    Board(const BinaryBoard& bb, bool simplified = false);
+
+
+    bool valid() const;
+
+
+    friend std::ostream& operator<<(std::ostream& out, const Board& board);
+
+
+    std::string to_fen() const;
+
+
+    Board make_move(Move move) const;
+
+
+    Board make_null_move();
+
+
+    int half_move_clock() const;
+
+
+    void generate_moves(MoveList& list, MoveGenType type) const;
+
+
+    Hash hash_after(Move move) const;
+
+
+    inline void set_piece(PieceType piece, Turn turn, Square square)
+    {
+        m_pieces[piece][turn].set(square);
+        m_hash ^= Zobrist::get_piece_turn_square(piece, turn, square);
+        m_board_pieces[square] = get_piece(piece, turn);
+        if (!m_simplified)
+        {
+            m_acc[WHITE].push(piece, square, m_king_sq[WHITE], turn, WHITE);
+            m_acc[BLACK].push(piece, square, m_king_sq[BLACK], turn, BLACK);
+        }
+    }
+
+
+    inline void pop_piece(PieceType piece, Turn turn, Square square)
+    {
+        m_pieces[piece][turn].reset(square);
+        m_hash ^= Zobrist::get_piece_turn_square(piece, turn, square);
+        m_board_pieces[square] = NO_PIECE;
+        if (!m_simplified)
+        {
+            m_acc[WHITE].pop(piece, square, m_king_sq[WHITE], turn, WHITE);
+            m_acc[BLACK].pop(piece, square, m_king_sq[BLACK], turn, BLACK);
+        }
+    }
+
+
+    inline PieceType get_piece_at(Square square) const
+    {
+        return get_piece_type(m_board_pieces[square]);
+    }
+
+
+    inline Piece piece(Square square) const
+    {
+        return m_board_pieces[square];
+    }
+
+
+    inline CastleFile castle_rights(Turn turn, CastleSide side) const
+    {
+        return m_castling_rights[side][turn];
+    }
+
+
+    inline bool castle_rights_side(Turn turn, CastleSide side) const
+    {
+        return m_castling_rights[side][turn] != CastleFile::NONE;
+    }
+
+    bool is_valid() const;
+
+
+    template<Turn TURN, PieceType PIECE_TYPE>
+    Bitboard get_pieces() const { return m_pieces[PIECE_TYPE][TURN]; }
+
+
+    template<PieceType PIECE_TYPE>
+    Bitboard get_pieces() const { return m_pieces[PIECE_TYPE][WHITE] | m_pieces[PIECE_TYPE][BLACK]; }
+
+
+    template<Turn TURN>
+    Bitboard get_pieces() const
+    {
+        return m_pieces[PAWN  ][TURN]
+             | m_pieces[KNIGHT][TURN]
+             | m_pieces[BISHOP][TURN]
+             | m_pieces[ROOK  ][TURN]
+             | m_pieces[QUEEN ][TURN]
+             | m_pieces[KING  ][TURN];
+    }
+
+
+    Bitboard get_pieces() const;
+
+
+    Bitboard get_pieces(Turn turn, PieceType piece) const;
+
+
+    Bitboard checkers() const;
+
+
+    Turn turn() const;
+
+
+    template<Turn TURN>
+    Bitboard attackers(Square square, Bitboard occupancy) const
+    {
+        return (Bitboards::get_attacks_pawns<~TURN>(square)       &  get_pieces<TURN, PAWN  >())                              |
+               (Bitboards::get_attacks<KNIGHT>(square, occupancy) &  get_pieces<TURN, KNIGHT>())                              |
+               (Bitboards::get_attacks<BISHOP>(square, occupancy) & (get_pieces<TURN, BISHOP>() | get_pieces<TURN, QUEEN>())) |
+               (Bitboards::get_attacks<ROOK  >(square, occupancy) & (get_pieces<TURN, ROOK  >() | get_pieces<TURN, QUEEN>())) |
+               (Bitboards::get_attacks<KING  >(square, occupancy) &  get_pieces<TURN, KING  >());
+    }
+
+
+    template<Turn TURN>
+    Bitboard attackers_battery(Square square, Bitboard occupancy) const
+    {
+        Bitboard bishops = get_pieces<TURN, BISHOP>() | get_pieces<TURN, QUEEN>();
+        Bitboard rooks = get_pieces<TURN, ROOK>() | get_pieces<TURN, QUEEN>();
+        return (Bitboards::get_attacks_pawns<~TURN>(square)                 & get_pieces<TURN, PAWN  >()) |
+               (Bitboards::get_attacks<KNIGHT>(square, occupancy)           & get_pieces<TURN, KNIGHT>()) |
+               (Bitboards::get_attacks<BISHOP>(square, occupancy ^ bishops) & bishops)                    |
+               (Bitboards::get_attacks<ROOK  >(square, occupancy ^ rooks)   & rooks)                      |
+               (Bitboards::get_attacks<KING  >(square, occupancy)           & get_pieces<TURN, KING>());
+    }
+
+
+    Bitboard attackers(Square square, Bitboard occupancy, Turn turn) const;
+
+
+    template<Turn TURN>
+    Bitboard pins(Square square, Bitboard occupancy, Bitboard& pinners) const
+    {
+        // Select sliding pieces from opponent
+        Bitboard bishops = m_pieces[BISHOP][~TURN] | m_pieces[QUEEN][~TURN];
+        Bitboard rooks   = m_pieces[ROOK][~TURN]   | m_pieces[QUEEN][~TURN];
+
+        // Select candidates for pinning one of our pieces
+        Bitboard pinner_candidates = (Bitboards::diagonals[square]   & bishops) |
+                                     (Bitboards::ranks_files[square] & rooks);
+
+        // Build an occupancy excluding pinner candidates
+        Bitboard occupancy_excluded = occupancy ^ pinner_candidates;
+
+        Bitboard pinned;
+        pinners = Bitboard();
+
+        // Iterate over possible pinners
+        while (pinner_candidates)
+        {
+            // Build a bitboard with pieces between target square and pinner
+            int pinner = pinner_candidates.bitscan_forward_reset();
+            Bitboard pieces_between = Bitboards::between(square, pinner) & occupancy_excluded;
+
+            // Check if it is a pin
+            if (pieces_between && !pieces_between.more_than_one())
+            {
+                // Yep, flag it and store pinner
+                pinned |= pieces_between;
+                pinners.set(pinner);
+            }
+        }
+
+        return pinned;
+    }
+
+
+    template<Turn TURN>
+    bool can_castle(CastleSide side, Bitboard occupancy) const
+    {
+        // Remove king and rook from occupancy
+        Square king_sq = m_king_sq[TURN];
+        Square rook_sq = get_rook_square(m_castling_rights[side][TURN], TURN);
+        occupancy.reset(king_sq);
+        occupancy.reset(rook_sq);
+        
+        // Build bitboards for the squares that the king and rook will travel
+        Square king_target = Bitboards::castle_target_square[TURN][side];
+        Square rook_target = Bitboards::castle_target_square[TURN][side] + (side == KINGSIDE ? -1 : 1);
+        Bitboard king_travel = Bitboards::between(king_sq, king_target) | Bitboard::from_single_bit(king_target);
+        Bitboard rook_travel = Bitboards::between(rook_sq, rook_target) | Bitboard::from_single_bit(rook_target);
+
+        // Check if traveling squares are empty
+        if (bool(occupancy & king_travel) || bool(occupancy & rook_travel))
+            return false;
+
+        // Check if the king's traveling squares are attacked
+        while (king_travel)
+            if (attackers<~TURN>(king_travel.bitscan_forward_reset(), occupancy))
+                return false;
+
+        return true;
+    }
+
+
+    inline Square ep_square() const { return m_enpassant_square; }
+
+
+    inline bool can_castle() const
+    {
+        return castling_rights(KINGSIDE, WHITE)  || castling_rights(KINGSIDE, BLACK) ||
+               castling_rights(QUEENSIDE, WHITE) || castling_rights(QUEENSIDE, BLACK);
+    }
+
+
+    bool operator==(const Board& other) const;
+
+
+    Hash hash() const;
+
+
+    Square least_valuable(Bitboard bb) const;
+
+
+    Score see(Move move, Score threshold = 0) const;
+
+
+    bool legal(Move move) const;
+
+
+    Bitboard non_pawn_material() const;
+
+
+    Bitboard non_pawn_material(Turn turn) const;
+
+
+    Bitboard sliders() const;
+
+
+    const NNUE::Accumulator& accumulator(Turn t) const;
+
+
+    std::string to_uci(Move m) const;
+};
+
+
+struct MoveInfo
+{
+    Move move;
+    bool extended;
+};
+
+
+
+class Position
+{
+    std::vector<Board> m_boards;
+    MoveStack m_stack;
+    int m_pos;
+    int m_extensions;
+    std::vector<MoveInfo> m_moves;
+    bool m_reduced;
+
+public:
+    Position();
+
+
+    Position(std::string fen);
+
+
+    bool is_draw(bool unique) const;
+
+
+    bool in_check() const;
+
+
+    Turn get_turn() const;
+
+
+    MoveList generate_moves(MoveGenType type);
+
+
+    void make_move(Move move, bool extension = false);
+
+
+    void unmake_move();
+
+
+    void make_null_move();
+
+
+    void unmake_null_move();
+
+
+    Board& board();
+
+
+    const Board& board() const;
+
+
+    Hash hash() const;
+
+
+    MoveList move_list() const;
+
+
+    int num_extensions() const;
+
+
+    void set_init_ply();
+
+
+    Depth ply() const;
+
+
+    bool reduced() const;
+
+
+    Move last_move(std::size_t offset = 0) const;
+
+
+    inline int game_ply() const { return m_boards.size(); }
+
+
+    const Board& last_board() const;
+};
+
+
+std::ostream& operator<<(std::ostream& out, const Board& board);
+
+
+PieceType fen_piece(char c);
+
+
+char fen_piece(Piece pc);
+
+
+CastleSide fen_castle_side(char c);
+
+
 char fen_castle_side(CastleSide side, Turn turn);