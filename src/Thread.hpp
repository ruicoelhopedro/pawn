#include "Types.hpp"
#include "Move.hpp"
#include "Position.hpp"
#include "Hash.hpp"
#include "MoveOrder.hpp"
#include "Search.hpp"
#include "Evaluation.hpp"
#include "data_gen/data_gen.hpp"
#include <atomic>
#include <memory>
#include <thread>
#include <vector>
#include <mutex>
#include <condition_variable>


enum class ThreadStatus
{
    WAITING,
    SEARCHING,
    STARTING,
    QUITTING
};


class ThreadPool;


class Thread
{
    int m_id;
    ThreadPool& m_pool;
    std::mutex m_mutex;
    Position m_position;
    std::thread m_thread;
    ThreadStatus m_status;
    MoveList m_root_moves;
    std::condition_variable m_cvar;

    void thread_loop();

    void search();

protected:
    friend class Search::SearchData;
    friend class ThreadPool;
    Depth m_seldepth;
    Search::PvContainer m_pv;
    Histories m_histories;
    std::atomic_uint64_t m_tb_hits;
    std::atomic_uint64_t m_nodes_searched;
    std::vector<Search::MultiPVData> m_multiPV;
<<<<<<< HEAD
    HashTable<Evaluation::MaterialEntry> m_material_table;
    bool m_data_gen;
=======
>>>>>>> c6da0bfb

public:
    Thread(int id, ThreadPool& pool);

    void update_position(const Position& position);

    bool is_root_move(Move move) const;

    void output_pvs();

    bool timeout() const;

    void wake(ThreadStatus status);

    void wait();

    void clear();

    bool data_gen() const;

    SearchResult simple_search(Position& pos, const Search::Limits& limits);

    GameResult play_game(std::string fen, Depth depth, Score adjudication);

    int id() const;
    bool is_main() const;
    ThreadPool& pool() const;
    const Search::Limits& limits() const;
    const Search::SearchTime& time() const;

<<<<<<< HEAD
    template<bool OUTPUT>
    Score evaluate(const Position& pos)
    {
        const Board& board = pos.board();
        Evaluation::EvalData data(board);

        Score score = Evaluation::evaluation(board, data, *this);

        if (OUTPUT)
            Evaluation::eval_table(board, data);

        return score;
    }

    template<bool OUTPUT>
    Score evaluate(const Board& board)
    {
        Evaluation::EvalData data(board);

        Score score = Evaluation::evaluation(board, data, *this);

        if (OUTPUT)
            Evaluation::eval_table(board, data);

        return score;
    }
=======
    void tb_hit();
>>>>>>> c6da0bfb
};


class ThreadPool
{
    Position m_position;
    std::vector<std::unique_ptr<Thread>> m_threads;

    void send_signal(ThreadStatus signal);

protected:
    friend class Thread;
    Search::Limits m_limits;
    Search::SearchTime m_time;
    std::atomic<ThreadStatus> m_status;

public:
    ThreadPool();

    void resize(int n_threads);

    void update_position_threads();

    void search(const Search::Timer& timer, const Search::Limits& limits);

    void stop();

    void kill_threads();

    void ponderhit();

    bool pondering() const;

    void update_time(const Search::Timer& timer, const Search::Limits& limits);

    const std::atomic<ThreadStatus>& status() const;

    Position& position();
    Position position() const;
    
    int64_t tb_hits() const;
    int64_t nodes_searched() const;

    int size() const;

    void wait();

    void wait(Thread* skip);

    void clear();

    Thread* get_best_thread() const;

    inline Thread& front() { return *(m_threads.front()); }
};


extern ThreadPool* pool;<|MERGE_RESOLUTION|>--- conflicted
+++ resolved
@@ -50,11 +50,7 @@
     std::atomic_uint64_t m_tb_hits;
     std::atomic_uint64_t m_nodes_searched;
     std::vector<Search::MultiPVData> m_multiPV;
-<<<<<<< HEAD
-    HashTable<Evaluation::MaterialEntry> m_material_table;
     bool m_data_gen;
-=======
->>>>>>> c6da0bfb
 
 public:
     Thread(int id, ThreadPool& pool);
@@ -85,36 +81,7 @@
     const Search::Limits& limits() const;
     const Search::SearchTime& time() const;
 
-<<<<<<< HEAD
-    template<bool OUTPUT>
-    Score evaluate(const Position& pos)
-    {
-        const Board& board = pos.board();
-        Evaluation::EvalData data(board);
-
-        Score score = Evaluation::evaluation(board, data, *this);
-
-        if (OUTPUT)
-            Evaluation::eval_table(board, data);
-
-        return score;
-    }
-
-    template<bool OUTPUT>
-    Score evaluate(const Board& board)
-    {
-        Evaluation::EvalData data(board);
-
-        Score score = Evaluation::evaluation(board, data, *this);
-
-        if (OUTPUT)
-            Evaluation::eval_table(board, data);
-
-        return score;
-    }
-=======
     void tb_hit();
->>>>>>> c6da0bfb
 };
 
 
